--- conflicted
+++ resolved
@@ -529,24 +529,6 @@
 		(self, unlocking_balance)
 	}
 
-<<<<<<< HEAD
-	/// Slash the staker for a given amount of balance. This can grow the value
-	/// of the slash in the case that either the active bonded or some unlocking chunks become dust
-	/// after slashing. Returns the amount of funds actually slashed.
-	///
-	/// Note that this calls `Config::OnStakerSlash::on_slash` with information as to how the slash
-	/// was applied.
-	///
-	/// Slashes are computed by:
-	///
-	/// 1) Balances of the unlocking chunks in range `slash_era + 1..=apply_era` are summed and
-	/// stored in `total_balance_affected`.
-	/// 2) `slash_ratio` is computed as `slash_amount / total_balance_affected`. 3) `Ledger::active`
-	/// is set to `(1- slash_ratio) * Ledger::active`. 4) For all unlocking chunks in range
-	/// `slash_era + 1..=apply_era` set their balance to `(1 - slash_ratio) *
-	/// unbonding_pool_balance`. 5) Slash any remaining slash amount from the remaining chunks,
-	/// starting with the `slash_era` and going backwards.
-=======
 	/// Slash the staker for a given amount of balance. This can grow the value of the slash in the
 	/// case that either the active bonded or some unlocking chunks become dust after slashing.
 	/// Returns the amount of funds actually slashed.
@@ -555,93 +537,12 @@
 	///
 	/// This calls `Config::OnStakerSlash::on_slash` with information as to how the slash
 	/// was applied.
->>>>>>> d3ef3b45
 	fn slash(
 		&mut self,
 		slash_amount: BalanceOf<T>,
 		minimum_balance: BalanceOf<T>,
 		slash_era: EraIndex,
 	) -> BalanceOf<T> {
-<<<<<<< HEAD
-		use sp_runtime::traits::CheckedMul as _;
-		use sp_staking::OnStakerSlash as _;
-		use sp_std::ops::Div as _;
-		if slash_amount.is_zero() {
-			return Zero::zero()
-		}
-
-		let mut remaining_slash = slash_amount;
-		let pre_slash_total = self.total;
-
-		// The index of the first chunk after the slash era
-		// TODO: we want slash_era + 1? Double check why though
-		let start_index = self.unlocking.partition_point(|c| c.era < slash_era);
-		// The indices of from the first chunk after the slash up through the most recent chunk.
-		// (The most recent chunk is at greatest from this era)
-		let affected_indices = start_index..self.unlocking.len();
-
-		// Calculate the total balance of active funds and unlocking funds in the affected range.
-		let affected_balance = {
-			let unbonding_affected_balance =
-				affected_indices.clone().fold(BalanceOf::<T>::zero(), |sum, i| {
-					if let Some(chunk) = self.unlocking.get_mut(i) {
-						sum.saturating_add(chunk.value)
-					} else {
-						sum
-					}
-				});
-			self.active.saturating_add(unbonding_affected_balance)
-		};
-
-		let is_proportional_slash = slash_amount < affected_balance;
-		// Helper to update `target` and the ledgers total after accounting for slashing `target`.
-		let mut slash_out_of = |target: &mut BalanceOf<T>, slash_remaining: &mut BalanceOf<T>| {
-			let maybe_numerator = slash_amount.checked_mul(target);
-			// // Calculate the amount to slash from the target
-			let slash_from_target = match (maybe_numerator, is_proportional_slash) {
-				// Equivalent to `(slash_amount / affected_balance) * target`.
-				(Some(numerator), true) => numerator.div(affected_balance),
-				(None, _) | (_, false) => (*slash_remaining).min(*target),
-			};
-
-			*target = target.saturating_sub(slash_from_target);
-
-			let actual_slashed = if *target <= minimum_balance {
-				// Slash the rest of the target if its dust
-				sp_std::mem::replace(target, Zero::zero()).saturating_add(slash_from_target)
-			} else {
-				slash_from_target
-			};
-
-			self.total = self.total.saturating_sub(actual_slashed);
-			*slash_remaining = slash_remaining.saturating_sub(actual_slashed);
-		};
-
-		// If this is *not* a proportional slash, the active will always wiped to 0.
-		slash_out_of(&mut self.active, &mut remaining_slash);
-
-		let mut slashed_unlocking = BTreeMap::<_, _>::new();
-		let indices_to_slash
-		// First slash unbonding chunks from after the slash
-			= affected_indices
-					// Then start slashing older chunks, start from the era before the slash
-					.chain((0..start_index).rev());
-		for i in indices_to_slash {
-			if let Some(chunk) = self.unlocking.get_mut(i) {
-				slash_out_of(&mut chunk.value, &mut remaining_slash);
-				slashed_unlocking.insert(chunk.era, chunk.value);
-
-				if remaining_slash.is_zero() {
-					break
-				}
-			} else {
-				break // defensive, indices should always be in bounds.
-			}
-		}
-
-		T::OnStakerSlash::on_slash(&self.stash, self.active, &slashed_unlocking);
-
-=======
 		use sp_staking::OnStakerSlash as _;
 
 		if slash_amount.is_zero() {
@@ -716,7 +617,6 @@
 		}
 		self.unlocking.retain(|c| !c.value.is_zero());
 		T::OnStakerSlash::on_slash(&self.stash, self.active, &slashed_unlocking);
->>>>>>> d3ef3b45
 		pre_slash_total.saturating_sub(self.total)
 	}
 }
