// This file is part of Substrate.

// Copyright (C) 2017-2022 Parity Technologies (UK) Ltd.
// SPDX-License-Identifier: Apache-2.0

// Licensed under the Apache License, Version 2.0 (the "License");
// you may not use this file except in compliance with the License.
// You may obtain a copy of the License at
//
// 	http://www.apache.org/licenses/LICENSE-2.0
//
// Unless required by applicable law or agreed to in writing, software
// distributed under the License is distributed on an "AS IS" BASIS,
// WITHOUT WARRANTIES OR CONDITIONS OF ANY KIND, either express or implied.
// See the License for the specific language governing permissions and
// limitations under the License.

//! Tests for the module.

use super::{ConfigOp, Event, MaxUnlockingChunks, *};
use frame_election_provider_support::{ElectionProvider, SortedListProvider, Support};
use frame_support::{
	assert_noop, assert_ok, assert_storage_noop, bounded_vec,
	dispatch::WithPostDispatchInfo,
	pallet_prelude::*,
	traits::{Currency, Get, ReservableCurrency},
	weights::{extract_actual_weight, GetDispatchInfo},
};
use mock::*;
use pallet_balances::Error as BalancesError;
use sp_runtime::{
	assert_eq_error_rate,
	traits::{BadOrigin, Dispatchable},
	Perbill, Percent,
};
use sp_staking::{
	offence::{DisableStrategy, OffenceDetails, OnOffenceHandler},
	SessionIndex,
};
use sp_std::prelude::*;
use substrate_test_utils::assert_eq_uvec;

#[test]
fn set_staking_configs_works() {
	ExtBuilder::default().build_and_execute(|| {
		// setting works
		assert_ok!(Staking::set_staking_configs(
			Origin::root(),
			ConfigOp::Set(1_500),
			ConfigOp::Set(2_000),
			ConfigOp::Set(10),
			ConfigOp::Set(20),
			ConfigOp::Set(Percent::from_percent(75)),
			ConfigOp::Set(Zero::zero())
		));
		assert_eq!(MinNominatorBond::<Test>::get(), 1_500);
		assert_eq!(MinValidatorBond::<Test>::get(), 2_000);
		assert_eq!(MaxNominatorsCount::<Test>::get(), Some(10));
		assert_eq!(MaxValidatorsCount::<Test>::get(), Some(20));
		assert_eq!(ChillThreshold::<Test>::get(), Some(Percent::from_percent(75)));
		assert_eq!(MinCommission::<Test>::get(), Perbill::from_percent(0));

		// noop does nothing
		assert_storage_noop!(assert_ok!(Staking::set_staking_configs(
			Origin::root(),
			ConfigOp::Noop,
			ConfigOp::Noop,
			ConfigOp::Noop,
			ConfigOp::Noop,
			ConfigOp::Noop,
			ConfigOp::Noop
		)));

		// removing works
		assert_ok!(Staking::set_staking_configs(
			Origin::root(),
			ConfigOp::Remove,
			ConfigOp::Remove,
			ConfigOp::Remove,
			ConfigOp::Remove,
			ConfigOp::Remove,
			ConfigOp::Remove
		));
		assert_eq!(MinNominatorBond::<Test>::get(), 0);
		assert_eq!(MinValidatorBond::<Test>::get(), 0);
		assert_eq!(MaxNominatorsCount::<Test>::get(), None);
		assert_eq!(MaxValidatorsCount::<Test>::get(), None);
		assert_eq!(ChillThreshold::<Test>::get(), None);
		assert_eq!(MinCommission::<Test>::get(), Perbill::from_percent(0));
	});
}

#[test]
fn force_unstake_works() {
	ExtBuilder::default().build_and_execute(|| {
		// Account 11 is stashed and locked, and account 10 is the controller
		assert_eq!(Staking::bonded(&11), Some(10));
		// Adds 2 slashing spans
		add_slash(&11);
		// Cant transfer
		assert_noop!(
			Balances::transfer(Origin::signed(11), 1, 10),
			BalancesError::<Test, _>::LiquidityRestrictions
		);
		// Force unstake requires root.
		assert_noop!(Staking::force_unstake(Origin::signed(11), 11, 2), BadOrigin);
		// Force unstake needs correct number of slashing spans (for weight calculation)
		assert_noop!(
			Staking::force_unstake(Origin::root(), 11, 0),
			Error::<Test>::IncorrectSlashingSpans
		);
		// We now force them to unstake
		assert_ok!(Staking::force_unstake(Origin::root(), 11, 2));
		// No longer bonded.
		assert_eq!(Staking::bonded(&11), None);
		// Transfer works.
		assert_ok!(Balances::transfer(Origin::signed(11), 1, 10));
	});
}

#[test]
fn kill_stash_works() {
	ExtBuilder::default().build_and_execute(|| {
		// Account 11 is stashed and locked, and account 10 is the controller
		assert_eq!(Staking::bonded(&11), Some(10));
		// Adds 2 slashing spans
		add_slash(&11);
		// Only can kill a stash account
		assert_noop!(Staking::kill_stash(&12, 0), Error::<Test>::NotStash);
		// Respects slashing span count
		assert_noop!(Staking::kill_stash(&11, 0), Error::<Test>::IncorrectSlashingSpans);
		// Correct inputs, everything works
		assert_ok!(Staking::kill_stash(&11, 2));
		// No longer bonded.
		assert_eq!(Staking::bonded(&11), None);
	});
}

#[test]
fn basic_setup_works() {
	// Verifies initial conditions of mock
	ExtBuilder::default().build_and_execute(|| {
		// Account 11 is stashed and locked, and account 10 is the controller
		assert_eq!(Staking::bonded(&11), Some(10));
		// Account 21 is stashed and locked, and account 20 is the controller
		assert_eq!(Staking::bonded(&21), Some(20));
		// Account 1 is not a stashed
		assert_eq!(Staking::bonded(&1), None);

		// Account 10 controls the stash from account 11, which is 100 * balance_factor units
		assert_eq!(
			Staking::ledger(&10),
			Some(StakingLedger {
				stash: 11,
				total: 1000,
				active: 1000,
				unlocking: Default::default(),
				claimed_rewards: vec![]
			})
		);
		// Account 20 controls the stash from account 21, which is 200 * balance_factor units
		assert_eq!(
			Staking::ledger(&20),
			Some(StakingLedger {
				stash: 21,
				total: 1000,
				active: 1000,
				unlocking: Default::default(),
				claimed_rewards: vec![]
			})
		);
		// Account 1 does not control any stash
		assert_eq!(Staking::ledger(&1), None);

		// ValidatorPrefs are default
		assert_eq_uvec!(
			<Validators<Test>>::iter().collect::<Vec<_>>(),
			vec![
				(31, ValidatorPrefs::default()),
				(21, ValidatorPrefs::default()),
				(11, ValidatorPrefs::default())
			]
		);

		assert_eq!(
			Staking::ledger(100),
			Some(StakingLedger {
				stash: 101,
				total: 500,
				active: 500,
				unlocking: Default::default(),
				claimed_rewards: vec![]
			})
		);
		assert_eq!(Staking::nominators(101).unwrap().targets, vec![11, 21]);

		assert_eq!(
			Staking::eras_stakers(active_era(), 11),
			Exposure {
				total: 1125,
				own: 1000,
				others: vec![IndividualExposure { who: 101, value: 125 }]
			},
		);
		assert_eq!(
			Staking::eras_stakers(active_era(), 21),
			Exposure {
				total: 1375,
				own: 1000,
				others: vec![IndividualExposure { who: 101, value: 375 }]
			},
		);

		// initial total stake = 1125 + 1375
		assert_eq!(Staking::eras_total_stake(active_era()), 2500);

		// The number of validators required.
		assert_eq!(Staking::validator_count(), 2);

		// Initial Era and session
		assert_eq!(active_era(), 0);

		// Account 10 has `balance_factor` free balance
		assert_eq!(Balances::free_balance(10), 1);
		assert_eq!(Balances::free_balance(10), 1);

		// New era is not being forced
		assert_eq!(Staking::force_era(), Forcing::NotForcing);
	});
}

#[test]
fn change_controller_works() {
	ExtBuilder::default().build_and_execute(|| {
		// 10 and 11 are bonded as stash controller.
		assert_eq!(Staking::bonded(&11), Some(10));

		// 10 can control 11 who is initially a validator.
		assert_ok!(Staking::chill(Origin::signed(10)));

		// change controller
		assert_ok!(Staking::set_controller(Origin::signed(11), 5));
		assert_eq!(Staking::bonded(&11), Some(5));
		mock::start_active_era(1);

		// 10 is no longer in control.
		assert_noop!(
			Staking::validate(Origin::signed(10), ValidatorPrefs::default()),
			Error::<Test>::NotController,
		);
		assert_ok!(Staking::validate(Origin::signed(5), ValidatorPrefs::default()));
	})
}

#[test]
fn rewards_should_work() {
	ExtBuilder::default().nominate(true).session_per_era(3).build_and_execute(|| {
		let init_balance_10 = Balances::total_balance(&10);
		let init_balance_11 = Balances::total_balance(&11);
		let init_balance_20 = Balances::total_balance(&20);
		let init_balance_21 = Balances::total_balance(&21);
		let init_balance_100 = Balances::total_balance(&100);
		let init_balance_101 = Balances::total_balance(&101);

		// Set payees
		Payee::<Test>::insert(11, RewardDestination::Controller);
		Payee::<Test>::insert(21, RewardDestination::Controller);
		Payee::<Test>::insert(101, RewardDestination::Controller);

		Pallet::<Test>::reward_by_ids(vec![(11, 50)]);
		Pallet::<Test>::reward_by_ids(vec![(11, 50)]);
		// This is the second validator of the current elected set.
		Pallet::<Test>::reward_by_ids(vec![(21, 50)]);

		// Compute total payout now for whole duration of the session.
		let total_payout_0 = current_total_payout_for_duration(reward_time_per_era());
		let maximum_payout = maximum_payout_for_duration(reward_time_per_era());

		start_session(1);
		assert_eq_uvec!(Session::validators(), vec![11, 21]);

		assert_eq!(Balances::total_balance(&10), init_balance_10);
		assert_eq!(Balances::total_balance(&11), init_balance_11);
		assert_eq!(Balances::total_balance(&20), init_balance_20);
		assert_eq!(Balances::total_balance(&21), init_balance_21);
		assert_eq!(Balances::total_balance(&100), init_balance_100);
		assert_eq!(Balances::total_balance(&101), init_balance_101);
		assert_eq!(
			Staking::eras_reward_points(active_era()),
			EraRewardPoints {
				total: 50 * 3,
				individual: vec![(11, 100), (21, 50)].into_iter().collect(),
			}
		);
		let part_for_10 = Perbill::from_rational::<u32>(1000, 1125);
		let part_for_20 = Perbill::from_rational::<u32>(1000, 1375);
		let part_for_100_from_10 = Perbill::from_rational::<u32>(125, 1125);
		let part_for_100_from_20 = Perbill::from_rational::<u32>(375, 1375);

		start_session(2);
		start_session(3);

		assert_eq!(active_era(), 1);
		assert_eq!(
			mock::REWARD_REMAINDER_UNBALANCED.with(|v| *v.borrow()),
			maximum_payout - total_payout_0,
		);
		assert_eq!(
			*mock::staking_events().last().unwrap(),
			Event::EraPaid(0, total_payout_0, maximum_payout - total_payout_0)
		);
		mock::make_all_reward_payment(0);

		assert_eq_error_rate!(
			Balances::total_balance(&10),
			init_balance_10 + part_for_10 * total_payout_0 * 2 / 3,
			2,
		);
		assert_eq_error_rate!(Balances::total_balance(&11), init_balance_11, 2);
		assert_eq_error_rate!(
			Balances::total_balance(&20),
			init_balance_20 + part_for_20 * total_payout_0 * 1 / 3,
			2,
		);
		assert_eq_error_rate!(Balances::total_balance(&21), init_balance_21, 2);
		assert_eq_error_rate!(
			Balances::total_balance(&100),
			init_balance_100 +
				part_for_100_from_10 * total_payout_0 * 2 / 3 +
				part_for_100_from_20 * total_payout_0 * 1 / 3,
			2
		);
		assert_eq_error_rate!(Balances::total_balance(&101), init_balance_101, 2);

		assert_eq_uvec!(Session::validators(), vec![11, 21]);
		Pallet::<Test>::reward_by_ids(vec![(11, 1)]);

		// Compute total payout now for whole duration as other parameter won't change
		let total_payout_1 = current_total_payout_for_duration(reward_time_per_era());

		mock::start_active_era(2);
		assert_eq!(
			mock::REWARD_REMAINDER_UNBALANCED.with(|v| *v.borrow()),
			maximum_payout * 2 - total_payout_0 - total_payout_1,
		);
		assert_eq!(
			*mock::staking_events().last().unwrap(),
			Event::EraPaid(1, total_payout_1, maximum_payout - total_payout_1)
		);
		mock::make_all_reward_payment(1);

		assert_eq_error_rate!(
			Balances::total_balance(&10),
			init_balance_10 + part_for_10 * (total_payout_0 * 2 / 3 + total_payout_1),
			2,
		);
		assert_eq_error_rate!(Balances::total_balance(&11), init_balance_11, 2);
		assert_eq_error_rate!(
			Balances::total_balance(&20),
			init_balance_20 + part_for_20 * total_payout_0 * 1 / 3,
			2,
		);
		assert_eq_error_rate!(Balances::total_balance(&21), init_balance_21, 2);
		assert_eq_error_rate!(
			Balances::total_balance(&100),
			init_balance_100 +
				part_for_100_from_10 * (total_payout_0 * 2 / 3 + total_payout_1) +
				part_for_100_from_20 * total_payout_0 * 1 / 3,
			2
		);
		assert_eq_error_rate!(Balances::total_balance(&101), init_balance_101, 2);
	});
}

#[test]
fn staking_should_work() {
	ExtBuilder::default().nominate(false).build_and_execute(|| {
		// remember + compare this along with the test.
		assert_eq_uvec!(validator_controllers(), vec![20, 10]);

		// put some money in account that we'll use.
		for i in 1..5 {
			let _ = Balances::make_free_balance_be(&i, 2000);
		}

		// --- Block 2:
		start_session(2);
		// add a new candidate for being a validator. account 3 controlled by 4.
		assert_ok!(Staking::bond(Origin::signed(3), 4, 1500, RewardDestination::Controller));
		assert_ok!(Staking::validate(Origin::signed(4), ValidatorPrefs::default()));
		assert_ok!(Session::set_keys(Origin::signed(4), SessionKeys { other: 4.into() }, vec![]));

		// No effects will be seen so far.
		assert_eq_uvec!(validator_controllers(), vec![20, 10]);

		// --- Block 3:
		start_session(3);

		// No effects will be seen so far. Era has not been yet triggered.
		assert_eq_uvec!(validator_controllers(), vec![20, 10]);

		// --- Block 4: the validators will now be queued.
		start_session(4);
		assert_eq!(active_era(), 1);

		// --- Block 5: the validators are still in queue.
		start_session(5);

		// --- Block 6: the validators will now be changed.
		start_session(6);

		assert_eq_uvec!(validator_controllers(), vec![20, 4]);
		// --- Block 6: Unstake 4 as a validator, freeing up the balance stashed in 3
		// 4 will chill
		Staking::chill(Origin::signed(4)).unwrap();

		// --- Block 7: nothing. 4 is still there.
		start_session(7);
		assert_eq_uvec!(validator_controllers(), vec![20, 4]);

		// --- Block 8:
		start_session(8);

		// --- Block 9: 4 will not be a validator.
		start_session(9);
		assert_eq_uvec!(validator_controllers(), vec![20, 10]);

		// Note: the stashed value of 4 is still lock
		assert_eq!(
			Staking::ledger(&4),
			Some(StakingLedger {
				stash: 3,
				total: 1500,
				active: 1500,
				unlocking: Default::default(),
				claimed_rewards: vec![0],
			})
		);
		// e.g. it cannot reserve more than 500 that it has free from the total 2000
		assert_noop!(Balances::reserve(&3, 501), BalancesError::<Test, _>::LiquidityRestrictions);
		assert_ok!(Balances::reserve(&3, 409));
	});
}

#[test]
fn blocking_and_kicking_works() {
	ExtBuilder::default()
		.minimum_validator_count(1)
		.validator_count(4)
		.nominate(true)
		.build_and_execute(|| {
			// block validator 10/11
			assert_ok!(Staking::validate(
				Origin::signed(10),
				ValidatorPrefs { blocked: true, ..Default::default() }
			));
			// attempt to nominate from 100/101...
			assert_ok!(Staking::nominate(Origin::signed(100), vec![11]));
			// should have worked since we're already nominated them
			assert_eq!(Nominators::<Test>::get(&101).unwrap().targets, vec![11]);
			// kick the nominator
			assert_ok!(Staking::kick(Origin::signed(10), vec![101]));
			// should have been kicked now
			assert!(Nominators::<Test>::get(&101).unwrap().targets.is_empty());
			// attempt to nominate from 100/101...
			assert_noop!(
				Staking::nominate(Origin::signed(100), vec![11]),
				Error::<Test>::BadTarget
			);
		});
}

#[test]
fn less_than_needed_candidates_works() {
	ExtBuilder::default()
		.minimum_validator_count(1)
		.validator_count(4)
		.nominate(false)
		.build_and_execute(|| {
			assert_eq!(Staking::validator_count(), 4);
			assert_eq!(Staking::minimum_validator_count(), 1);
			assert_eq_uvec!(validator_controllers(), vec![30, 20, 10]);

			mock::start_active_era(1);

			// Previous set is selected. NO election algorithm is even executed.
			assert_eq_uvec!(validator_controllers(), vec![30, 20, 10]);

			// But the exposure is updated in a simple way. No external votes exists.
			// This is purely self-vote.
			assert!(ErasStakers::<Test>::iter_prefix_values(active_era())
				.all(|exposure| exposure.others.is_empty()));
		});
}

#[test]
fn no_candidate_emergency_condition() {
	ExtBuilder::default()
		.minimum_validator_count(1)
		.validator_count(15)
		.set_status(41, StakerStatus::Validator)
		.nominate(false)
		.build_and_execute(|| {
			// initial validators
			assert_eq_uvec!(validator_controllers(), vec![10, 20, 30, 40]);
			let prefs = ValidatorPrefs { commission: Perbill::one(), ..Default::default() };
			<Staking as crate::Store>::Validators::insert(11, prefs.clone());

			// set the minimum validator count.
			<Staking as crate::Store>::MinimumValidatorCount::put(10);

			// try to chill
			let res = Staking::chill(Origin::signed(10));
			assert_ok!(res);

			let current_era = CurrentEra::<Test>::get();

			// try trigger new era
			mock::run_to_block(20);
			assert_eq!(*staking_events().last().unwrap(), Event::StakingElectionFailed);
			// No new era is created
			assert_eq!(current_era, CurrentEra::<Test>::get());

			// Go to far further session to see if validator have changed
			mock::run_to_block(100);

			// Previous ones are elected. chill is not effective in active era (as era hasn't
			// changed)
			assert_eq_uvec!(validator_controllers(), vec![10, 20, 30, 40]);
			// The chill is still pending.
			assert!(!<Staking as crate::Store>::Validators::contains_key(11));
			// No new era is created.
			assert_eq!(current_era, CurrentEra::<Test>::get());
		});
}

#[test]
fn nominating_and_rewards_should_work() {
	ExtBuilder::default()
		.nominate(false)
		.set_status(41, StakerStatus::Validator)
		.set_status(11, StakerStatus::Idle)
		.set_status(31, StakerStatus::Idle)
		.build_and_execute(|| {
			// initial validators.
			assert_eq_uvec!(validator_controllers(), vec![40, 20]);

			// re-validate with 11 and 31.
			assert_ok!(Staking::validate(Origin::signed(10), Default::default()));
			assert_ok!(Staking::validate(Origin::signed(30), Default::default()));

			// Set payee to controller.
			assert_ok!(Staking::set_payee(Origin::signed(10), RewardDestination::Controller));
			assert_ok!(Staking::set_payee(Origin::signed(20), RewardDestination::Controller));
			assert_ok!(Staking::set_payee(Origin::signed(30), RewardDestination::Controller));
			assert_ok!(Staking::set_payee(Origin::signed(40), RewardDestination::Controller));

			// give the man some money
			let initial_balance = 1000;
			for i in [1, 2, 3, 4, 5, 10, 11, 20, 21].iter() {
				let _ = Balances::make_free_balance_be(i, initial_balance);
			}

			// bond two account pairs and state interest in nomination.
			assert_ok!(Staking::bond(Origin::signed(1), 2, 1000, RewardDestination::Controller));
			assert_ok!(Staking::nominate(Origin::signed(2), vec![11, 21, 31]));

			assert_ok!(Staking::bond(Origin::signed(3), 4, 1000, RewardDestination::Controller));
			assert_ok!(Staking::nominate(Origin::signed(4), vec![11, 21, 41]));

			// the total reward for era 0
			let total_payout_0 = current_total_payout_for_duration(reward_time_per_era());
			Pallet::<Test>::reward_by_ids(vec![(41, 1)]);
			Pallet::<Test>::reward_by_ids(vec![(21, 1)]);

			mock::start_active_era(1);

			// 10 and 20 have more votes, they will be chosen.
			assert_eq_uvec!(validator_controllers(), vec![20, 10]);

			// old validators must have already received some rewards.
			let initial_balance_40 = Balances::total_balance(&40);
			let mut initial_balance_20 = Balances::total_balance(&20);
			mock::make_all_reward_payment(0);
			assert_eq!(Balances::total_balance(&40), initial_balance_40 + total_payout_0 / 2);
			assert_eq!(Balances::total_balance(&20), initial_balance_20 + total_payout_0 / 2);
			initial_balance_20 = Balances::total_balance(&20);

			assert_eq!(ErasStakers::<Test>::iter_prefix_values(active_era()).count(), 2);
			assert_eq!(
				Staking::eras_stakers(active_era(), 11),
				Exposure {
					total: 1000 + 800,
					own: 1000,
					others: vec![
						IndividualExposure { who: 1, value: 400 },
						IndividualExposure { who: 3, value: 400 },
					]
				},
			);
			assert_eq!(
				Staking::eras_stakers(active_era(), 21),
				Exposure {
					total: 1000 + 1200,
					own: 1000,
					others: vec![
						IndividualExposure { who: 1, value: 600 },
						IndividualExposure { who: 3, value: 600 },
					]
				},
			);

			// the total reward for era 1
			let total_payout_1 = current_total_payout_for_duration(reward_time_per_era());
			Pallet::<Test>::reward_by_ids(vec![(21, 2)]);
			Pallet::<Test>::reward_by_ids(vec![(11, 1)]);

			mock::start_active_era(2);

			// nothing else will happen, era ends and rewards are paid again, it is expected that
			// nominators will also be paid. See below

			mock::make_all_reward_payment(1);
			let payout_for_10 = total_payout_1 / 3;
			let payout_for_20 = 2 * total_payout_1 / 3;
			// Nominator 2: has [400/1800 ~ 2/9 from 10] + [600/2200 ~ 3/11 from 20]'s reward. ==>
			// 2/9 + 3/11
			assert_eq_error_rate!(
				Balances::total_balance(&2),
				initial_balance + (2 * payout_for_10 / 9 + 3 * payout_for_20 / 11),
				2,
			);
			// Nominator 4: has [400/1800 ~ 2/9 from 10] + [600/2200 ~ 3/11 from 20]'s reward. ==>
			// 2/9 + 3/11
			assert_eq_error_rate!(
				Balances::total_balance(&4),
				initial_balance + (2 * payout_for_10 / 9 + 3 * payout_for_20 / 11),
				2,
			);

			// Validator 10: got 800 / 1800 external stake => 8/18 =? 4/9 => Validator's share = 5/9
			assert_eq_error_rate!(
				Balances::total_balance(&10),
				initial_balance + 5 * payout_for_10 / 9,
				2,
			);
			// Validator 20: got 1200 / 2200 external stake => 12/22 =? 6/11 => Validator's share =
			// 5/11
			assert_eq_error_rate!(
				Balances::total_balance(&20),
				initial_balance_20 + 5 * payout_for_20 / 11,
				2,
			);
		});
}

#[test]
fn nominators_also_get_slashed_pro_rata() {
	ExtBuilder::default().build_and_execute(|| {
		mock::start_active_era(1);
		let slash_percent = Perbill::from_percent(5);
		let initial_exposure = Staking::eras_stakers(active_era(), 11);
		// 101 is a nominator for 11
		assert_eq!(initial_exposure.others.first().unwrap().who, 101);

		// staked values;
		let nominator_stake = Staking::ledger(100).unwrap().active;
		let nominator_balance = balances(&101).0;
		let validator_stake = Staking::ledger(10).unwrap().active;
		let validator_balance = balances(&11).0;
		let exposed_stake = initial_exposure.total;
		let exposed_validator = initial_exposure.own;
		let exposed_nominator = initial_exposure.others.first().unwrap().value;

		// 11 goes offline
		on_offence_now(
			&[OffenceDetails { offender: (11, initial_exposure.clone()), reporters: vec![] }],
			&[slash_percent],
		);

		// both stakes must have been decreased.
		assert!(Staking::ledger(100).unwrap().active < nominator_stake);
		assert!(Staking::ledger(10).unwrap().active < validator_stake);

		let slash_amount = slash_percent * exposed_stake;
		let validator_share =
			Perbill::from_rational(exposed_validator, exposed_stake) * slash_amount;
		let nominator_share =
			Perbill::from_rational(exposed_nominator, exposed_stake) * slash_amount;

		// both slash amounts need to be positive for the test to make sense.
		assert!(validator_share > 0);
		assert!(nominator_share > 0);

		// both stakes must have been decreased pro-rata.
		assert_eq!(Staking::ledger(100).unwrap().active, nominator_stake - nominator_share);
		assert_eq!(Staking::ledger(10).unwrap().active, validator_stake - validator_share);
		assert_eq!(
			balances(&101).0, // free balance
			nominator_balance - nominator_share,
		);
		assert_eq!(
			balances(&11).0, // free balance
			validator_balance - validator_share,
		);
		// Because slashing happened.
		assert!(is_disabled(10));
	});
}

#[test]
fn double_staking_should_fail() {
	// should test (in the same order):
	// * an account already bonded as stash cannot be be stashed again.
	// * an account already bonded as stash cannot nominate.
	// * an account already bonded as controller can nominate.
	ExtBuilder::default().build_and_execute(|| {
		let arbitrary_value = 5;
		// 2 = controller, 1 stashed => ok
		assert_ok!(Staking::bond(
			Origin::signed(1),
			2,
			arbitrary_value,
			RewardDestination::default()
		));
		// 4 = not used so far, 1 stashed => not allowed.
		assert_noop!(
			Staking::bond(Origin::signed(1), 4, arbitrary_value, RewardDestination::default()),
			Error::<Test>::AlreadyBonded,
		);
		// 1 = stashed => attempting to nominate should fail.
		assert_noop!(Staking::nominate(Origin::signed(1), vec![1]), Error::<Test>::NotController);
		// 2 = controller  => nominating should work.
		assert_ok!(Staking::nominate(Origin::signed(2), vec![1]));
	});
}

#[test]
fn double_controlling_should_fail() {
	// should test (in the same order):
	// * an account already bonded as controller CANNOT be reused as the controller of another
	//   account.
	ExtBuilder::default().build_and_execute(|| {
		let arbitrary_value = 5;
		// 2 = controller, 1 stashed => ok
		assert_ok!(Staking::bond(
			Origin::signed(1),
			2,
			arbitrary_value,
			RewardDestination::default(),
		));
		// 2 = controller, 3 stashed (Note that 2 is reused.) => no-op
		assert_noop!(
			Staking::bond(Origin::signed(3), 2, arbitrary_value, RewardDestination::default()),
			Error::<Test>::AlreadyPaired,
		);
	});
}

#[test]
fn session_and_eras_work_simple() {
	ExtBuilder::default().period(1).build_and_execute(|| {
		assert_eq!(active_era(), 0);
		assert_eq!(current_era(), 0);
		assert_eq!(Session::current_index(), 1);
		assert_eq!(System::block_number(), 1);

		// Session 1: this is basically a noop. This has already been started.
		start_session(1);
		assert_eq!(Session::current_index(), 1);
		assert_eq!(active_era(), 0);
		assert_eq!(System::block_number(), 1);

		// Session 2: No change.
		start_session(2);
		assert_eq!(Session::current_index(), 2);
		assert_eq!(active_era(), 0);
		assert_eq!(System::block_number(), 2);

		// Session 3: Era increment.
		start_session(3);
		assert_eq!(Session::current_index(), 3);
		assert_eq!(active_era(), 1);
		assert_eq!(System::block_number(), 3);

		// Session 4: No change.
		start_session(4);
		assert_eq!(Session::current_index(), 4);
		assert_eq!(active_era(), 1);
		assert_eq!(System::block_number(), 4);

		// Session 5: No change.
		start_session(5);
		assert_eq!(Session::current_index(), 5);
		assert_eq!(active_era(), 1);
		assert_eq!(System::block_number(), 5);

		// Session 6: Era increment.
		start_session(6);
		assert_eq!(Session::current_index(), 6);
		assert_eq!(active_era(), 2);
		assert_eq!(System::block_number(), 6);
	});
}

#[test]
fn session_and_eras_work_complex() {
	ExtBuilder::default().period(5).build_and_execute(|| {
		assert_eq!(active_era(), 0);
		assert_eq!(Session::current_index(), 0);
		assert_eq!(System::block_number(), 1);

		start_session(1);
		assert_eq!(Session::current_index(), 1);
		assert_eq!(active_era(), 0);
		assert_eq!(System::block_number(), 5);

		start_session(2);
		assert_eq!(Session::current_index(), 2);
		assert_eq!(active_era(), 0);
		assert_eq!(System::block_number(), 10);

		start_session(3);
		assert_eq!(Session::current_index(), 3);
		assert_eq!(active_era(), 1);
		assert_eq!(System::block_number(), 15);

		start_session(4);
		assert_eq!(Session::current_index(), 4);
		assert_eq!(active_era(), 1);
		assert_eq!(System::block_number(), 20);

		start_session(5);
		assert_eq!(Session::current_index(), 5);
		assert_eq!(active_era(), 1);
		assert_eq!(System::block_number(), 25);

		start_session(6);
		assert_eq!(Session::current_index(), 6);
		assert_eq!(active_era(), 2);
		assert_eq!(System::block_number(), 30);
	});
}

#[test]
fn forcing_new_era_works() {
	ExtBuilder::default().build_and_execute(|| {
		// normal flow of session.
		start_session(1);
		assert_eq!(active_era(), 0);

		start_session(2);
		assert_eq!(active_era(), 0);

		start_session(3);
		assert_eq!(active_era(), 1);

		// no era change.
		ForceEra::<Test>::put(Forcing::ForceNone);

		start_session(4);
		assert_eq!(active_era(), 1);

		start_session(5);
		assert_eq!(active_era(), 1);

		start_session(6);
		assert_eq!(active_era(), 1);

		start_session(7);
		assert_eq!(active_era(), 1);

		// back to normal.
		// this immediately starts a new session.
		ForceEra::<Test>::put(Forcing::NotForcing);

		start_session(8);
		assert_eq!(active_era(), 1);

		start_session(9);
		assert_eq!(active_era(), 2);
		// forceful change
		ForceEra::<Test>::put(Forcing::ForceAlways);

		start_session(10);
		assert_eq!(active_era(), 2);

		start_session(11);
		assert_eq!(active_era(), 3);

		start_session(12);
		assert_eq!(active_era(), 4);

		// just one forceful change
		ForceEra::<Test>::put(Forcing::ForceNew);
		start_session(13);
		assert_eq!(active_era(), 5);
		assert_eq!(ForceEra::<Test>::get(), Forcing::NotForcing);

		start_session(14);
		assert_eq!(active_era(), 6);

		start_session(15);
		assert_eq!(active_era(), 6);
	});
}

#[test]
fn cannot_transfer_staked_balance() {
	// Tests that a stash account cannot transfer funds
	ExtBuilder::default().nominate(false).build_and_execute(|| {
		// Confirm account 11 is stashed
		assert_eq!(Staking::bonded(&11), Some(10));
		// Confirm account 11 has some free balance
		assert_eq!(Balances::free_balance(11), 1000);
		// Confirm account 11 (via controller 10) is totally staked
		assert_eq!(Staking::eras_stakers(active_era(), 11).total, 1000);
		// Confirm account 11 cannot transfer as a result
		assert_noop!(
			Balances::transfer(Origin::signed(11), 20, 1),
			BalancesError::<Test, _>::LiquidityRestrictions
		);

		// Give account 11 extra free balance
		let _ = Balances::make_free_balance_be(&11, 10000);
		// Confirm that account 11 can now transfer some balance
		assert_ok!(Balances::transfer(Origin::signed(11), 20, 1));
	});
}

#[test]
fn cannot_transfer_staked_balance_2() {
	// Tests that a stash account cannot transfer funds
	// Same test as above but with 20, and more accurate.
	// 21 has 2000 free balance but 1000 at stake
	ExtBuilder::default().nominate(false).build_and_execute(|| {
		// Confirm account 21 is stashed
		assert_eq!(Staking::bonded(&21), Some(20));
		// Confirm account 21 has some free balance
		assert_eq!(Balances::free_balance(21), 2000);
		// Confirm account 21 (via controller 20) is totally staked
		assert_eq!(Staking::eras_stakers(active_era(), 21).total, 1000);
		// Confirm account 21 can transfer at most 1000
		assert_noop!(
			Balances::transfer(Origin::signed(21), 20, 1001),
			BalancesError::<Test, _>::LiquidityRestrictions
		);
		assert_ok!(Balances::transfer(Origin::signed(21), 20, 1000));
	});
}

#[test]
fn cannot_reserve_staked_balance() {
	// Checks that a bonded account cannot reserve balance from free balance
	ExtBuilder::default().build_and_execute(|| {
		// Confirm account 11 is stashed
		assert_eq!(Staking::bonded(&11), Some(10));
		// Confirm account 11 has some free balance
		assert_eq!(Balances::free_balance(11), 1000);
		// Confirm account 11 (via controller 10) is totally staked
		assert_eq!(Staking::eras_stakers(active_era(), 11).own, 1000);
		// Confirm account 11 cannot reserve as a result
		assert_noop!(Balances::reserve(&11, 1), BalancesError::<Test, _>::LiquidityRestrictions);

		// Give account 11 extra free balance
		let _ = Balances::make_free_balance_be(&11, 10000);
		// Confirm account 11 can now reserve balance
		assert_ok!(Balances::reserve(&11, 1));
	});
}

#[test]
fn reward_destination_works() {
	// Rewards go to the correct destination as determined in Payee
	ExtBuilder::default().nominate(false).build_and_execute(|| {
		// Check that account 11 is a validator
		assert!(Session::validators().contains(&11));
		// Check the balance of the validator account
		assert_eq!(Balances::free_balance(10), 1);
		// Check the balance of the stash account
		assert_eq!(Balances::free_balance(11), 1000);
		// Check how much is at stake
		assert_eq!(
			Staking::ledger(&10),
			Some(StakingLedger {
				stash: 11,
				total: 1000,
				active: 1000,
				unlocking: Default::default(),
				claimed_rewards: vec![],
			})
		);

		// Compute total payout now for whole duration as other parameter won't change
		let total_payout_0 = current_total_payout_for_duration(reward_time_per_era());
		Pallet::<Test>::reward_by_ids(vec![(11, 1)]);

		mock::start_active_era(1);
		mock::make_all_reward_payment(0);

		// Check that RewardDestination is Staked (default)
		assert_eq!(Staking::payee(&11), RewardDestination::Staked);
		// Check that reward went to the stash account of validator
		assert_eq!(Balances::free_balance(11), 1000 + total_payout_0);
		// Check that amount at stake increased accordingly
		assert_eq!(
			Staking::ledger(&10),
			Some(StakingLedger {
				stash: 11,
				total: 1000 + total_payout_0,
				active: 1000 + total_payout_0,
				unlocking: Default::default(),
				claimed_rewards: vec![0],
			})
		);

		// Change RewardDestination to Stash
		<Payee<Test>>::insert(&11, RewardDestination::Stash);

		// Compute total payout now for whole duration as other parameter won't change
		let total_payout_1 = current_total_payout_for_duration(reward_time_per_era());
		Pallet::<Test>::reward_by_ids(vec![(11, 1)]);

		mock::start_active_era(2);
		mock::make_all_reward_payment(1);

		// Check that RewardDestination is Stash
		assert_eq!(Staking::payee(&11), RewardDestination::Stash);
		// Check that reward went to the stash account
		assert_eq!(Balances::free_balance(11), 1000 + total_payout_0 + total_payout_1);
		// Record this value
		let recorded_stash_balance = 1000 + total_payout_0 + total_payout_1;
		// Check that amount at stake is NOT increased
		assert_eq!(
			Staking::ledger(&10),
			Some(StakingLedger {
				stash: 11,
				total: 1000 + total_payout_0,
				active: 1000 + total_payout_0,
				unlocking: Default::default(),
				claimed_rewards: vec![0, 1],
			})
		);

		// Change RewardDestination to Controller
		<Payee<Test>>::insert(&11, RewardDestination::Controller);

		// Check controller balance
		assert_eq!(Balances::free_balance(10), 1);

		// Compute total payout now for whole duration as other parameter won't change
		let total_payout_2 = current_total_payout_for_duration(reward_time_per_era());
		Pallet::<Test>::reward_by_ids(vec![(11, 1)]);

		mock::start_active_era(3);
		mock::make_all_reward_payment(2);

		// Check that RewardDestination is Controller
		assert_eq!(Staking::payee(&11), RewardDestination::Controller);
		// Check that reward went to the controller account
		assert_eq!(Balances::free_balance(10), 1 + total_payout_2);
		// Check that amount at stake is NOT increased
		assert_eq!(
			Staking::ledger(&10),
			Some(StakingLedger {
				stash: 11,
				total: 1000 + total_payout_0,
				active: 1000 + total_payout_0,
				unlocking: Default::default(),
				claimed_rewards: vec![0, 1, 2],
			})
		);
		// Check that amount in staked account is NOT increased.
		assert_eq!(Balances::free_balance(11), recorded_stash_balance);
	});
}

#[test]
fn validator_payment_prefs_work() {
	// Test that validator preferences are correctly honored
	// Note: unstake threshold is being directly tested in slashing tests.
	// This test will focus on validator payment.
	ExtBuilder::default().build_and_execute(|| {
		let commission = Perbill::from_percent(40);
		<Validators<Test>>::insert(
			&11,
			ValidatorPrefs { commission: commission.clone(), ..Default::default() },
		);

		// Reward controller so staked ratio doesn't change.
		<Payee<Test>>::insert(&11, RewardDestination::Controller);
		<Payee<Test>>::insert(&101, RewardDestination::Controller);

		mock::start_active_era(1);
		mock::make_all_reward_payment(0);

		let balance_era_1_10 = Balances::total_balance(&10);
		let balance_era_1_100 = Balances::total_balance(&100);

		// Compute total payout now for whole duration as other parameter won't change
		let total_payout_1 = current_total_payout_for_duration(reward_time_per_era());
		let exposure_1 = Staking::eras_stakers(active_era(), 11);
		Pallet::<Test>::reward_by_ids(vec![(11, 1)]);

		mock::start_active_era(2);
		mock::make_all_reward_payment(1);

		let taken_cut = commission * total_payout_1;
		let shared_cut = total_payout_1 - taken_cut;
		let reward_of_10 = shared_cut * exposure_1.own / exposure_1.total + taken_cut;
		let reward_of_100 = shared_cut * exposure_1.others[0].value / exposure_1.total;
		assert_eq_error_rate!(Balances::total_balance(&10), balance_era_1_10 + reward_of_10, 2);
		assert_eq_error_rate!(Balances::total_balance(&100), balance_era_1_100 + reward_of_100, 2);
	});
}

#[test]
fn bond_extra_works() {
	// Tests that extra `free_balance` in the stash can be added to stake
	// NOTE: this tests only verifies `StakingLedger` for correct updates
	// See `bond_extra_and_withdraw_unbonded_works` for more details and updates on `Exposure`.
	ExtBuilder::default().build_and_execute(|| {
		// Check that account 10 is a validator
		assert!(<Validators<Test>>::contains_key(11));
		// Check that account 10 is bonded to account 11
		assert_eq!(Staking::bonded(&11), Some(10));
		// Check how much is at stake
		assert_eq!(
			Staking::ledger(&10),
			Some(StakingLedger {
				stash: 11,
				total: 1000,
				active: 1000,
				unlocking: Default::default(),
				claimed_rewards: vec![],
			})
		);

		// Give account 11 some large free balance greater than total
		let _ = Balances::make_free_balance_be(&11, 1000000);

		// Call the bond_extra function from controller, add only 100
		assert_ok!(Staking::bond_extra(Origin::signed(11), 100));
		// There should be 100 more `total` and `active` in the ledger
		assert_eq!(
			Staking::ledger(&10),
			Some(StakingLedger {
				stash: 11,
				total: 1000 + 100,
				active: 1000 + 100,
				unlocking: Default::default(),
				claimed_rewards: vec![],
			})
		);

		// Call the bond_extra function with a large number, should handle it
		assert_ok!(Staking::bond_extra(Origin::signed(11), Balance::max_value()));
		// The full amount of the funds should now be in the total and active
		assert_eq!(
			Staking::ledger(&10),
			Some(StakingLedger {
				stash: 11,
				total: 1000000,
				active: 1000000,
				unlocking: Default::default(),
				claimed_rewards: vec![],
			})
		);
	});
}

#[test]
fn bond_extra_and_withdraw_unbonded_works() {
	//
	// * Should test
	// * Given an account being bonded [and chosen as a validator](not mandatory)
	// * It can add extra funds to the bonded account.
	// * it can unbond a portion of its funds from the stash account.
	// * Once the unbonding period is done, it can actually take the funds out of the stash.
	ExtBuilder::default().nominate(false).build_and_execute(|| {
		// Set payee to controller. avoids confusion
		assert_ok!(Staking::set_payee(Origin::signed(10), RewardDestination::Controller));

		// Give account 11 some large free balance greater than total
		let _ = Balances::make_free_balance_be(&11, 1000000);

		// Initial config should be correct
		assert_eq!(active_era(), 0);

		// check the balance of a validator accounts.
		assert_eq!(Balances::total_balance(&10), 1);

		// confirm that 10 is a normal validator and gets paid at the end of the era.
		mock::start_active_era(1);

		// Initial state of 10
		assert_eq!(
			Staking::ledger(&10),
			Some(StakingLedger {
				stash: 11,
				total: 1000,
				active: 1000,
				unlocking: Default::default(),
				claimed_rewards: vec![],
			})
		);
		assert_eq!(
			Staking::eras_stakers(active_era(), 11),
			Exposure { total: 1000, own: 1000, others: vec![] }
		);

		// deposit the extra 100 units
		Staking::bond_extra(Origin::signed(11), 100).unwrap();

		assert_eq!(
			Staking::ledger(&10),
			Some(StakingLedger {
				stash: 11,
				total: 1000 + 100,
				active: 1000 + 100,
				unlocking: Default::default(),
				claimed_rewards: vec![],
			})
		);
		// Exposure is a snapshot! only updated after the next era update.
		assert_ne!(
			Staking::eras_stakers(active_era(), 11),
			Exposure { total: 1000 + 100, own: 1000 + 100, others: vec![] }
		);

		// trigger next era.
		mock::start_active_era(2);
		assert_eq!(active_era(), 2);

		// ledger should be the same.
		assert_eq!(
			Staking::ledger(&10),
			Some(StakingLedger {
				stash: 11,
				total: 1000 + 100,
				active: 1000 + 100,
				unlocking: Default::default(),
				claimed_rewards: vec![],
			})
		);
		// Exposure is now updated.
		assert_eq!(
			Staking::eras_stakers(active_era(), 11),
			Exposure { total: 1000 + 100, own: 1000 + 100, others: vec![] }
		);

		// Unbond almost all of the funds in stash.
		Staking::unbond(Origin::signed(10), 1000).unwrap();
		assert_eq!(
			Staking::ledger(&10),
			Some(StakingLedger {
				stash: 11,
				total: 1000 + 100,
				active: 100,
				unlocking: bounded_vec![UnlockChunk { value: 1000, era: 2 + 3 }],
				claimed_rewards: vec![]
			}),
		);

		// Attempting to free the balances now will fail. 2 eras need to pass.
		assert_ok!(Staking::withdraw_unbonded(Origin::signed(10), 0));
		assert_eq!(
			Staking::ledger(&10),
			Some(StakingLedger {
				stash: 11,
				total: 1000 + 100,
				active: 100,
				unlocking: bounded_vec![UnlockChunk { value: 1000, era: 2 + 3 }],
				claimed_rewards: vec![]
			}),
		);

		// trigger next era.
		mock::start_active_era(3);

		// nothing yet
		assert_ok!(Staking::withdraw_unbonded(Origin::signed(10), 0));
		assert_eq!(
			Staking::ledger(&10),
			Some(StakingLedger {
				stash: 11,
				total: 1000 + 100,
				active: 100,
				unlocking: bounded_vec![UnlockChunk { value: 1000, era: 2 + 3 }],
				claimed_rewards: vec![]
			}),
		);

		// trigger next era.
		mock::start_active_era(5);

		assert_ok!(Staking::withdraw_unbonded(Origin::signed(10), 0));
		// Now the value is free and the staking ledger is updated.
		assert_eq!(
			Staking::ledger(&10),
			Some(StakingLedger {
				stash: 11,
				total: 100,
				active: 100,
				unlocking: Default::default(),
				claimed_rewards: vec![]
			}),
		);
	})
}

#[test]
fn too_many_unbond_calls_should_not_work() {
	ExtBuilder::default().build_and_execute(|| {
		let mut current_era = 0;
		// locked at era MaxUnlockingChunks - 1 until 3
		for i in 0..MaxUnlockingChunks::get() - 1 {
			// There is only 1 chunk per era, so we need to be in a new era to create a chunk.
			current_era = i as u32;
			mock::start_active_era(current_era);
			assert_ok!(Staking::unbond(Origin::signed(10), 1));
		}

		current_era += 1;
		mock::start_active_era(current_era);

		// This chunk is locked at `current_era` through `current_era + 2` (because BondingDuration
		// == 3).
		assert_ok!(Staking::unbond(Origin::signed(10), 1));
		assert_eq!(
			Staking::ledger(&10).unwrap().unlocking.len(),
			MaxUnlockingChunks::get() as usize
		);
		// can't do more.
		assert_noop!(Staking::unbond(Origin::signed(10), 1), Error::<Test>::NoMoreChunks);

		current_era += 2;
		mock::start_active_era(current_era);

		assert_noop!(Staking::unbond(Origin::signed(10), 1), Error::<Test>::NoMoreChunks);
		// free up everything except the most recently added chunk.
		assert_ok!(Staking::withdraw_unbonded(Origin::signed(10), 0));
		assert_eq!(Staking::ledger(&10).unwrap().unlocking.len(), 1);

		// Can add again.
		assert_ok!(Staking::unbond(Origin::signed(10), 1));
		assert_eq!(Staking::ledger(&10).unwrap().unlocking.len(), 2);
	})
}

#[test]
fn rebond_works() {
	//
	// * Should test
	// * Given an account being bonded [and chosen as a validator](not mandatory)
	// * it can unbond a portion of its funds from the stash account.
	// * it can re-bond a portion of the funds scheduled to unlock.
	ExtBuilder::default().nominate(false).build_and_execute(|| {
		// Set payee to controller. avoids confusion
		assert_ok!(Staking::set_payee(Origin::signed(10), RewardDestination::Controller));

		// Give account 11 some large free balance greater than total
		let _ = Balances::make_free_balance_be(&11, 1000000);

		// confirm that 10 is a normal validator and gets paid at the end of the era.
		mock::start_active_era(1);

		// Initial state of 10
		assert_eq!(
			Staking::ledger(&10),
			Some(StakingLedger {
				stash: 11,
				total: 1000,
				active: 1000,
				unlocking: Default::default(),
				claimed_rewards: vec![],
			})
		);

		mock::start_active_era(2);
		assert_eq!(active_era(), 2);

		// Try to rebond some funds. We get an error since no fund is unbonded.
		assert_noop!(Staking::rebond(Origin::signed(10), 500), Error::<Test>::NoUnlockChunk);

		// Unbond almost all of the funds in stash.
		Staking::unbond(Origin::signed(10), 900).unwrap();
		assert_eq!(
			Staking::ledger(&10),
			Some(StakingLedger {
				stash: 11,
				total: 1000,
				active: 100,
				unlocking: bounded_vec![UnlockChunk { value: 900, era: 2 + 3 }],
				claimed_rewards: vec![],
			})
		);

		// Re-bond all the funds unbonded.
		Staking::rebond(Origin::signed(10), 900).unwrap();
		assert_eq!(
			Staking::ledger(&10),
			Some(StakingLedger {
				stash: 11,
				total: 1000,
				active: 1000,
				unlocking: Default::default(),
				claimed_rewards: vec![],
			})
		);

		// Unbond almost all of the funds in stash.
		Staking::unbond(Origin::signed(10), 900).unwrap();
		assert_eq!(
			Staking::ledger(&10),
			Some(StakingLedger {
				stash: 11,
				total: 1000,
				active: 100,
				unlocking: bounded_vec![UnlockChunk { value: 900, era: 5 }],
				claimed_rewards: vec![],
			})
		);

		// Re-bond part of the funds unbonded.
		Staking::rebond(Origin::signed(10), 500).unwrap();
		assert_eq!(
			Staking::ledger(&10),
			Some(StakingLedger {
				stash: 11,
				total: 1000,
				active: 600,
				unlocking: bounded_vec![UnlockChunk { value: 400, era: 5 }],
				claimed_rewards: vec![],
			})
		);

		// Re-bond the remainder of the funds unbonded.
		Staking::rebond(Origin::signed(10), 500).unwrap();
		assert_eq!(
			Staking::ledger(&10),
			Some(StakingLedger {
				stash: 11,
				total: 1000,
				active: 1000,
				unlocking: Default::default(),
				claimed_rewards: vec![],
			})
		);

		// Unbond parts of the funds in stash.
		Staking::unbond(Origin::signed(10), 300).unwrap();
		Staking::unbond(Origin::signed(10), 300).unwrap();
		Staking::unbond(Origin::signed(10), 300).unwrap();
		assert_eq!(
			Staking::ledger(&10),
			Some(StakingLedger {
				stash: 11,
				total: 1000,
				active: 100,
				unlocking: bounded_vec![UnlockChunk { value: 900, era: 5 }],
				claimed_rewards: vec![],
			})
		);

		// Re-bond part of the funds unbonded.
		Staking::rebond(Origin::signed(10), 500).unwrap();
		assert_eq!(
			Staking::ledger(&10),
			Some(StakingLedger {
				stash: 11,
				total: 1000,
				active: 600,
				unlocking: bounded_vec![UnlockChunk { value: 400, era: 5 }],
				claimed_rewards: vec![],
			})
		);
	})
}

#[test]
fn rebond_is_fifo() {
	// Rebond should proceed by reversing the most recent bond operations.
	ExtBuilder::default().nominate(false).build_and_execute(|| {
		// Set payee to controller. avoids confusion
		assert_ok!(Staking::set_payee(Origin::signed(10), RewardDestination::Controller));

		// Give account 11 some large free balance greater than total
		let _ = Balances::make_free_balance_be(&11, 1000000);

		// confirm that 10 is a normal validator and gets paid at the end of the era.
		mock::start_active_era(1);

		// Initial state of 10
		assert_eq!(
			Staking::ledger(&10),
			Some(StakingLedger {
				stash: 11,
				total: 1000,
				active: 1000,
				unlocking: Default::default(),
				claimed_rewards: vec![],
			})
		);

		mock::start_active_era(2);

		// Unbond some of the funds in stash.
		Staking::unbond(Origin::signed(10), 400).unwrap();
		assert_eq!(
			Staking::ledger(&10),
			Some(StakingLedger {
				stash: 11,
				total: 1000,
				active: 600,
				unlocking: bounded_vec![UnlockChunk { value: 400, era: 2 + 3 }],
				claimed_rewards: vec![],
			})
		);

		mock::start_active_era(3);

		// Unbond more of the funds in stash.
		Staking::unbond(Origin::signed(10), 300).unwrap();
		assert_eq!(
			Staking::ledger(&10),
			Some(StakingLedger {
				stash: 11,
				total: 1000,
				active: 300,
				unlocking: bounded_vec![
					UnlockChunk { value: 400, era: 2 + 3 },
					UnlockChunk { value: 300, era: 3 + 3 },
				],
				claimed_rewards: vec![],
			})
		);

		mock::start_active_era(4);

		// Unbond yet more of the funds in stash.
		Staking::unbond(Origin::signed(10), 200).unwrap();
		assert_eq!(
			Staking::ledger(&10),
			Some(StakingLedger {
				stash: 11,
				total: 1000,
				active: 100,
				unlocking: bounded_vec![
					UnlockChunk { value: 400, era: 2 + 3 },
					UnlockChunk { value: 300, era: 3 + 3 },
					UnlockChunk { value: 200, era: 4 + 3 },
				],
				claimed_rewards: vec![],
			})
		);

		// Re-bond half of the unbonding funds.
		Staking::rebond(Origin::signed(10), 400).unwrap();
		assert_eq!(
			Staking::ledger(&10),
			Some(StakingLedger {
				stash: 11,
				total: 1000,
				active: 500,
				unlocking: bounded_vec![
					UnlockChunk { value: 400, era: 2 + 3 },
					UnlockChunk { value: 100, era: 3 + 3 },
				],
				claimed_rewards: vec![],
			})
		);
	})
}

#[test]
fn rebond_emits_right_value_in_event() {
	// When a user calls rebond with more than can be rebonded, things succeed,
	// and the rebond event emits the actual value rebonded.
	ExtBuilder::default().nominate(false).build_and_execute(|| {
		// Set payee to controller. avoids confusion
		assert_ok!(Staking::set_payee(Origin::signed(10), RewardDestination::Controller));

		// Give account 11 some large free balance greater than total
		let _ = Balances::make_free_balance_be(&11, 1000000);

		// confirm that 10 is a normal validator and gets paid at the end of the era.
		mock::start_active_era(1);

		// Unbond almost all of the funds in stash.
		Staking::unbond(Origin::signed(10), 900).unwrap();
		assert_eq!(
			Staking::ledger(&10),
			Some(StakingLedger {
				stash: 11,
				total: 1000,
				active: 100,
				unlocking: bounded_vec![UnlockChunk { value: 900, era: 1 + 3 }],
				claimed_rewards: vec![],
			})
		);

		// Re-bond less than the total
		Staking::rebond(Origin::signed(10), 100).unwrap();
		assert_eq!(
			Staking::ledger(&10),
			Some(StakingLedger {
				stash: 11,
				total: 1000,
				active: 200,
				unlocking: bounded_vec![UnlockChunk { value: 800, era: 1 + 3 }],
				claimed_rewards: vec![],
			})
		);
		// Event emitted should be correct
		assert_eq!(*staking_events().last().unwrap(), Event::Bonded(11, 100));

		// Re-bond way more than available
		Staking::rebond(Origin::signed(10), 100_000).unwrap();
		assert_eq!(
			Staking::ledger(&10),
			Some(StakingLedger {
				stash: 11,
				total: 1000,
				active: 1000,
				unlocking: Default::default(),
				claimed_rewards: vec![],
			})
		);
		// Event emitted should be correct, only 800
		assert_eq!(*staking_events().last().unwrap(), Event::Bonded(11, 800));
	});
}

#[test]
fn reward_to_stake_works() {
	ExtBuilder::default()
		.nominate(false)
		.set_status(31, StakerStatus::Idle)
		.set_status(41, StakerStatus::Idle)
		.set_stake(21, 2000)
		.build_and_execute(|| {
			assert_eq!(Staking::validator_count(), 2);
			// Confirm account 10 and 20 are validators
			assert!(<Validators<Test>>::contains_key(&11) && <Validators<Test>>::contains_key(&21));

			assert_eq!(Staking::eras_stakers(active_era(), 11).total, 1000);
			assert_eq!(Staking::eras_stakers(active_era(), 21).total, 2000);

			// Give the man some money.
			let _ = Balances::make_free_balance_be(&10, 1000);
			let _ = Balances::make_free_balance_be(&20, 1000);

			// Bypass logic and change current exposure
			ErasStakers::<Test>::insert(0, 21, Exposure { total: 69, own: 69, others: vec![] });
			<Ledger<Test>>::insert(
				&20,
				StakingLedger {
					stash: 21,
					total: 69,
					active: 69,
					unlocking: Default::default(),
					claimed_rewards: vec![],
				},
			);

			// Compute total payout now for whole duration as other parameter won't change
			let total_payout_0 = current_total_payout_for_duration(reward_time_per_era());
			Pallet::<Test>::reward_by_ids(vec![(11, 1)]);
			Pallet::<Test>::reward_by_ids(vec![(21, 1)]);

			// New era --> rewards are paid --> stakes are changed
			mock::start_active_era(1);
			mock::make_all_reward_payment(0);

			assert_eq!(Staking::eras_stakers(active_era(), 11).total, 1000);
			assert_eq!(Staking::eras_stakers(active_era(), 21).total, 69);

			let _11_balance = Balances::free_balance(&11);
			assert_eq!(_11_balance, 1000 + total_payout_0 / 2);

			// Trigger another new era as the info are frozen before the era start.
			mock::start_active_era(2);

			// -- new infos
			assert_eq!(Staking::eras_stakers(active_era(), 11).total, 1000 + total_payout_0 / 2);
			assert_eq!(Staking::eras_stakers(active_era(), 21).total, 69 + total_payout_0 / 2);
		});
}

#[test]
fn reap_stash_works() {
	ExtBuilder::default()
		.existential_deposit(10)
		.balance_factor(10)
		.build_and_execute(|| {
			// given
			assert_eq!(Balances::free_balance(10), 10);
			assert_eq!(Balances::free_balance(11), 10 * 1000);
			assert_eq!(Staking::bonded(&11), Some(10));

			assert!(<Ledger<Test>>::contains_key(&10));
			assert!(<Bonded<Test>>::contains_key(&11));
			assert!(<Validators<Test>>::contains_key(&11));
			assert!(<Payee<Test>>::contains_key(&11));

			// stash is not reapable
			assert_noop!(
				Staking::reap_stash(Origin::signed(20), 11, 0),
				Error::<Test>::FundedTarget
			);
			// controller or any other account is not reapable
			assert_noop!(Staking::reap_stash(Origin::signed(20), 10, 0), Error::<Test>::NotStash);

			// no easy way to cause an account to go below ED, we tweak their staking ledger
			// instead.
			Ledger::<Test>::insert(
				10,
				StakingLedger {
					stash: 11,
					total: 5,
					active: 5,
					unlocking: Default::default(),
					claimed_rewards: vec![],
				},
			);

			// reap-able
			assert_ok!(Staking::reap_stash(Origin::signed(20), 11, 0));

			// then
			assert!(!<Ledger<Test>>::contains_key(&10));
			assert!(!<Bonded<Test>>::contains_key(&11));
			assert!(!<Validators<Test>>::contains_key(&11));
			assert!(!<Payee<Test>>::contains_key(&11));
		});
}

#[test]
fn switching_roles() {
	// Test that it should be possible to switch between roles (nominator, validator, idle) with
	// minimal overhead.
	ExtBuilder::default().nominate(false).build_and_execute(|| {
		// Reset reward destination
		for i in &[10, 20] {
			assert_ok!(Staking::set_payee(Origin::signed(*i), RewardDestination::Controller));
		}

		assert_eq_uvec!(validator_controllers(), vec![20, 10]);

		// put some money in account that we'll use.
		for i in 1..7 {
			let _ = Balances::deposit_creating(&i, 5000);
		}

		// add 2 nominators
		assert_ok!(Staking::bond(Origin::signed(1), 2, 2000, RewardDestination::Controller));
		assert_ok!(Staking::nominate(Origin::signed(2), vec![11, 5]));

		assert_ok!(Staking::bond(Origin::signed(3), 4, 500, RewardDestination::Controller));
		assert_ok!(Staking::nominate(Origin::signed(4), vec![21, 1]));

		// add a new validator candidate
		assert_ok!(Staking::bond(Origin::signed(5), 6, 1000, RewardDestination::Controller));
		assert_ok!(Staking::validate(Origin::signed(6), ValidatorPrefs::default()));
		assert_ok!(Session::set_keys(Origin::signed(6), SessionKeys { other: 6.into() }, vec![]));

		mock::start_active_era(1);

		// with current nominators 10 and 5 have the most stake
		assert_eq_uvec!(validator_controllers(), vec![6, 10]);

		// 2 decides to be a validator. Consequences:
		assert_ok!(Staking::validate(Origin::signed(2), ValidatorPrefs::default()));
		assert_ok!(Session::set_keys(Origin::signed(2), SessionKeys { other: 2.into() }, vec![]));
		// new stakes:
		// 10: 1000 self vote
		// 20: 1000 self vote + 250 vote
		// 6 : 1000 self vote
		// 2 : 2000 self vote + 250 vote.
		// Winners: 20 and 2

		mock::start_active_era(2);

		assert_eq_uvec!(validator_controllers(), vec![2, 20]);
	});
}

#[test]
fn wrong_vote_is_moot() {
	ExtBuilder::default()
		.add_staker(
			61,
			60,
			500,
			StakerStatus::Nominator(vec![
				11, 21, // good votes
				1, 2, 15, 1000, 25, // crap votes. No effect.
			]),
		)
		.build_and_execute(|| {
			// the genesis validators already reflect the above vote, nonetheless start a new era.
			mock::start_active_era(1);

			// new validators
			assert_eq_uvec!(validator_controllers(), vec![20, 10]);

			// our new voter is taken into account
			assert!(Staking::eras_stakers(active_era(), 11).others.iter().any(|i| i.who == 61));
			assert!(Staking::eras_stakers(active_era(), 21).others.iter().any(|i| i.who == 61));
		});
}

#[test]
fn bond_with_no_staked_value() {
	// Behavior when someone bonds with no staked value.
	// Particularly when she votes and the candidate is elected.
	ExtBuilder::default()
		.validator_count(3)
		.existential_deposit(5)
		.balance_factor(5)
		.nominate(false)
		.minimum_validator_count(1)
		.build_and_execute(|| {
			// Can't bond with 1
			assert_noop!(
				Staking::bond(Origin::signed(1), 2, 1, RewardDestination::Controller),
				Error::<Test>::InsufficientBond,
			);
			// bonded with absolute minimum value possible.
			assert_ok!(Staking::bond(Origin::signed(1), 2, 5, RewardDestination::Controller));
			assert_eq!(Balances::locks(&1)[0].amount, 5);

			// unbonding even 1 will cause all to be unbonded.
			assert_ok!(Staking::unbond(Origin::signed(2), 1));
			assert_eq!(
				Staking::ledger(2),
				Some(StakingLedger {
					stash: 1,
					active: 0,
					total: 5,
					unlocking: bounded_vec![UnlockChunk { value: 5, era: 3 }],
					claimed_rewards: vec![],
				})
			);

			mock::start_active_era(1);
			mock::start_active_era(2);

			// not yet removed.
			assert_ok!(Staking::withdraw_unbonded(Origin::signed(2), 0));
			assert!(Staking::ledger(2).is_some());
			assert_eq!(Balances::locks(&1)[0].amount, 5);

			mock::start_active_era(3);

			// poof. Account 1 is removed from the staking system.
			assert_ok!(Staking::withdraw_unbonded(Origin::signed(2), 0));
			assert!(Staking::ledger(2).is_none());
			assert_eq!(Balances::locks(&1).len(), 0);
		});
}

#[test]
fn bond_with_little_staked_value_bounded() {
	ExtBuilder::default()
		.validator_count(3)
		.nominate(false)
		.minimum_validator_count(1)
		.build_and_execute(|| {
			// setup
			assert_ok!(Staking::chill(Origin::signed(30)));
			assert_ok!(Staking::set_payee(Origin::signed(10), RewardDestination::Controller));
			let init_balance_2 = Balances::free_balance(&2);
			let init_balance_10 = Balances::free_balance(&10);

			// Stingy validator.
			assert_ok!(Staking::bond(Origin::signed(1), 2, 1, RewardDestination::Controller));
			assert_ok!(Staking::validate(Origin::signed(2), ValidatorPrefs::default()));
			assert_ok!(Session::set_keys(
				Origin::signed(2),
				SessionKeys { other: 2.into() },
				vec![]
			));

			// 1 era worth of reward. BUT, we set the timestamp after on_initialize, so outdated by
			// one block.
			let total_payout_0 = current_total_payout_for_duration(reward_time_per_era());

			reward_all_elected();
			mock::start_active_era(1);
			mock::make_all_reward_payment(0);

			// 2 is elected.
			assert_eq_uvec!(validator_controllers(), vec![20, 10, 2]);
			assert_eq!(Staking::eras_stakers(active_era(), 2).total, 0);

			// Old ones are rewarded.
			assert_eq_error_rate!(
				Balances::free_balance(10),
				init_balance_10 + total_payout_0 / 3,
				1
			);
			// no rewards paid to 2. This was initial election.
			assert_eq!(Balances::free_balance(2), init_balance_2);

			// reward era 2
			let total_payout_1 = current_total_payout_for_duration(reward_time_per_era());
			reward_all_elected();
			mock::start_active_era(2);
			mock::make_all_reward_payment(1);

			assert_eq_uvec!(validator_controllers(), vec![20, 10, 2]);
			assert_eq!(Staking::eras_stakers(active_era(), 2).total, 0);

			// 2 is now rewarded.
			assert_eq_error_rate!(
				Balances::free_balance(2),
				init_balance_2 + total_payout_1 / 3,
				1
			);
			assert_eq_error_rate!(
				Balances::free_balance(&10),
				init_balance_10 + total_payout_0 / 3 + total_payout_1 / 3,
				2,
			);
		});
}

#[test]
fn bond_with_duplicate_vote_should_be_ignored_by_election_provider() {
	ExtBuilder::default()
		.validator_count(2)
		.nominate(false)
		.minimum_validator_count(1)
		.set_stake(31, 1000)
		.build_and_execute(|| {
			// ensure all have equal stake.
			assert_eq!(
				<Validators<Test>>::iter()
					.map(|(v, _)| (v, Staking::ledger(v - 1).unwrap().total))
					.collect::<Vec<_>>(),
				vec![(31, 1000), (21, 1000), (11, 1000)],
			);
			// no nominators shall exist.
			assert!(<Nominators<Test>>::iter().map(|(n, _)| n).collect::<Vec<_>>().is_empty());

			// give the man some money.
			let initial_balance = 1000;
			for i in [1, 2, 3, 4].iter() {
				let _ = Balances::make_free_balance_be(i, initial_balance);
			}

			assert_ok!(Staking::bond(Origin::signed(1), 2, 1000, RewardDestination::Controller));
			assert_ok!(Staking::nominate(Origin::signed(2), vec![11, 11, 11, 21, 31]));

			assert_ok!(Staking::bond(Origin::signed(3), 4, 1000, RewardDestination::Controller));
			assert_ok!(Staking::nominate(Origin::signed(4), vec![21, 31]));

			// winners should be 21 and 31. Otherwise this election is taking duplicates into
			// account.
			let supports = <Test as Config>::ElectionProvider::elect().unwrap();
			assert_eq!(
				supports,
				vec![
					(21, Support { total: 1800, voters: vec![(21, 1000), (1, 400), (3, 400)] }),
					(31, Support { total: 2200, voters: vec![(31, 1000), (1, 600), (3, 600)] })
				],
			);
		});
}

#[test]
fn bond_with_duplicate_vote_should_be_ignored_by_election_provider_elected() {
	// same as above but ensures that even when the dupe is being elected, everything is sane.
	ExtBuilder::default()
		.validator_count(2)
		.nominate(false)
		.set_stake(31, 1000)
		.minimum_validator_count(1)
		.build_and_execute(|| {
			// ensure all have equal stake.
			assert_eq!(
				<Validators<Test>>::iter()
					.map(|(v, _)| (v, Staking::ledger(v - 1).unwrap().total))
					.collect::<Vec<_>>(),
				vec![(31, 1000), (21, 1000), (11, 1000)],
			);

			// no nominators shall exist.
			assert!(<Nominators<Test>>::iter().collect::<Vec<_>>().is_empty());

			// give the man some money.
			let initial_balance = 1000;
			for i in [1, 2, 3, 4].iter() {
				let _ = Balances::make_free_balance_be(i, initial_balance);
			}

			assert_ok!(Staking::bond(Origin::signed(1), 2, 1000, RewardDestination::Controller));
			assert_ok!(Staking::nominate(Origin::signed(2), vec![11, 11, 11, 21]));

			assert_ok!(Staking::bond(Origin::signed(3), 4, 1000, RewardDestination::Controller));
			assert_ok!(Staking::nominate(Origin::signed(4), vec![21]));

			// winners should be 21 and 11.
			let supports = <Test as Config>::ElectionProvider::elect().unwrap();
			assert_eq!(
				supports,
				vec![
					(11, Support { total: 1500, voters: vec![(11, 1000), (1, 500)] }),
					(21, Support { total: 2500, voters: vec![(21, 1000), (1, 500), (3, 1000)] })
				],
			);
		});
}

#[test]
fn new_era_elects_correct_number_of_validators() {
	ExtBuilder::default().nominate(true).validator_count(1).build_and_execute(|| {
		assert_eq!(Staking::validator_count(), 1);
		assert_eq!(validator_controllers().len(), 1);

		Session::on_initialize(System::block_number());

		assert_eq!(validator_controllers().len(), 1);
	})
}

#[test]
fn phragmen_should_not_overflow() {
	ExtBuilder::default().nominate(false).build_and_execute(|| {
		// This is the maximum value that we can have as the outcome of CurrencyToVote.
		type Votes = u64;

		let _ = Staking::chill(Origin::signed(10));
		let _ = Staking::chill(Origin::signed(20));

		bond_validator(3, 2, Votes::max_value() as Balance);
		bond_validator(5, 4, Votes::max_value() as Balance);

		bond_nominator(7, 6, Votes::max_value() as Balance, vec![3, 5]);
		bond_nominator(9, 8, Votes::max_value() as Balance, vec![3, 5]);

		mock::start_active_era(1);

		assert_eq_uvec!(validator_controllers(), vec![4, 2]);

		// We can safely convert back to values within [u64, u128].
		assert!(Staking::eras_stakers(active_era(), 3).total > Votes::max_value() as Balance);
		assert!(Staking::eras_stakers(active_era(), 5).total > Votes::max_value() as Balance);
	})
}

#[test]
fn reward_validator_slashing_validator_does_not_overflow() {
	ExtBuilder::default().build_and_execute(|| {
		let stake = u64::MAX as Balance * 2;
		let reward_slash = u64::MAX as Balance * 2;

		// Assert multiplication overflows in balance arithmetic.
		assert!(stake.checked_mul(reward_slash).is_none());

		// Set staker
		let _ = Balances::make_free_balance_be(&11, stake);

		let exposure = Exposure::<AccountId, Balance> { total: stake, own: stake, others: vec![] };
		let reward = EraRewardPoints::<AccountId> {
			total: 1,
			individual: vec![(11, 1)].into_iter().collect(),
		};

		// Check reward
		ErasRewardPoints::<Test>::insert(0, reward);
		ErasStakers::<Test>::insert(0, 11, &exposure);
		ErasStakersClipped::<Test>::insert(0, 11, exposure);
		ErasValidatorReward::<Test>::insert(0, stake);
		assert_ok!(Staking::payout_stakers(Origin::signed(1337), 11, 0));
		assert_eq!(Balances::total_balance(&11), stake * 2);

		// Set staker
		let _ = Balances::make_free_balance_be(&11, stake);
		let _ = Balances::make_free_balance_be(&2, stake);

		// only slashes out of bonded stake are applied. without this line,
		// it is 0.
		Staking::bond(Origin::signed(2), 20000, stake - 1, RewardDestination::default()).unwrap();
		// Override exposure of 11
		ErasStakers::<Test>::insert(
			0,
			11,
			Exposure {
				total: stake,
				own: 1,
				others: vec![IndividualExposure { who: 2, value: stake - 1 }],
			},
		);

		// Check slashing
		on_offence_now(
			&[OffenceDetails {
				offender: (11, Staking::eras_stakers(active_era(), 11)),
				reporters: vec![],
			}],
			&[Perbill::from_percent(100)],
		);

		assert_eq!(Balances::total_balance(&11), stake);
		assert_eq!(Balances::total_balance(&2), 1);
	})
}

#[test]
fn reward_from_authorship_event_handler_works() {
	ExtBuilder::default().build_and_execute(|| {
		use pallet_authorship::EventHandler;

		assert_eq!(<pallet_authorship::Pallet<Test>>::author(), Some(11));

		Pallet::<Test>::note_author(11);
		Pallet::<Test>::note_uncle(21, 1);
		// Rewarding the same two times works.
		Pallet::<Test>::note_uncle(11, 1);

		// Not mandatory but must be coherent with rewards
		assert_eq_uvec!(Session::validators(), vec![11, 21]);

		// 21 is rewarded as an uncle producer
		// 11 is rewarded as a block producer and uncle referencer and uncle producer
		assert_eq!(
			ErasRewardPoints::<Test>::get(active_era()),
			EraRewardPoints {
				individual: vec![(11, 20 + 2 * 2 + 1), (21, 1)].into_iter().collect(),
				total: 26,
			},
		);
	})
}

#[test]
fn add_reward_points_fns_works() {
	ExtBuilder::default().build_and_execute(|| {
		// Not mandatory but must be coherent with rewards
		assert_eq_uvec!(Session::validators(), vec![21, 11]);

		Pallet::<Test>::reward_by_ids(vec![(21, 1), (11, 1), (11, 1)]);

		Pallet::<Test>::reward_by_ids(vec![(21, 1), (11, 1), (11, 1)]);

		assert_eq!(
			ErasRewardPoints::<Test>::get(active_era()),
			EraRewardPoints { individual: vec![(11, 4), (21, 2)].into_iter().collect(), total: 6 },
		);
	})
}

#[test]
fn unbonded_balance_is_not_slashable() {
	ExtBuilder::default().build_and_execute(|| {
		// total amount staked is slashable.
		assert_eq!(Staking::slashable_balance_of(&11), 1000);

		assert_ok!(Staking::unbond(Origin::signed(10), 800));

		// only the active portion.
		assert_eq!(Staking::slashable_balance_of(&11), 200);
	})
}

#[test]
fn era_is_always_same_length() {
	// This ensures that the sessions is always of the same length if there is no forcing no
	// session changes.
	ExtBuilder::default().build_and_execute(|| {
		let session_per_era = <SessionsPerEra as Get<SessionIndex>>::get();

		mock::start_active_era(1);
		assert_eq!(Staking::eras_start_session_index(current_era()).unwrap(), session_per_era);

		mock::start_active_era(2);
		assert_eq!(
			Staking::eras_start_session_index(current_era()).unwrap(),
			session_per_era * 2u32
		);

		let session = Session::current_index();
		ForceEra::<Test>::put(Forcing::ForceNew);
		advance_session();
		advance_session();
		assert_eq!(current_era(), 3);
		assert_eq!(Staking::eras_start_session_index(current_era()).unwrap(), session + 2);

		mock::start_active_era(4);
		assert_eq!(
			Staking::eras_start_session_index(current_era()).unwrap(),
			session + 2u32 + session_per_era
		);
	});
}

#[test]
fn offence_forces_new_era() {
	ExtBuilder::default().build_and_execute(|| {
		on_offence_now(
			&[OffenceDetails {
				offender: (11, Staking::eras_stakers(active_era(), 11)),
				reporters: vec![],
			}],
			&[Perbill::from_percent(5)],
		);

		assert_eq!(Staking::force_era(), Forcing::ForceNew);
	});
}

#[test]
fn offence_ensures_new_era_without_clobbering() {
	ExtBuilder::default().build_and_execute(|| {
		assert_ok!(Staking::force_new_era_always(Origin::root()));
		assert_eq!(Staking::force_era(), Forcing::ForceAlways);

		on_offence_now(
			&[OffenceDetails {
				offender: (11, Staking::eras_stakers(active_era(), 11)),
				reporters: vec![],
			}],
			&[Perbill::from_percent(5)],
		);

		assert_eq!(Staking::force_era(), Forcing::ForceAlways);
	});
}

#[test]
fn offence_deselects_validator_even_when_slash_is_zero() {
	ExtBuilder::default().build_and_execute(|| {
		assert!(Session::validators().contains(&11));
		assert!(<Validators<Test>>::contains_key(11));

		on_offence_now(
			&[OffenceDetails {
				offender: (11, Staking::eras_stakers(active_era(), 11)),
				reporters: vec![],
			}],
			&[Perbill::from_percent(0)],
		);

		assert_eq!(Staking::force_era(), Forcing::ForceNew);
		assert!(!<Validators<Test>>::contains_key(11));

		mock::start_active_era(1);

		assert!(!Session::validators().contains(&11));
		assert!(!<Validators<Test>>::contains_key(11));
	});
}

#[test]
fn slashing_performed_according_exposure() {
	// This test checks that slashing is performed according the exposure (or more precisely,
	// historical exposure), not the current balance.
	ExtBuilder::default().build_and_execute(|| {
		assert_eq!(Staking::eras_stakers(active_era(), 11).own, 1000);

		// Handle an offence with a historical exposure.
		on_offence_now(
			&[OffenceDetails {
				offender: (11, Exposure { total: 500, own: 500, others: vec![] }),
				reporters: vec![],
			}],
			&[Perbill::from_percent(50)],
		);

		// The stash account should be slashed for 250 (50% of 500).
		assert_eq!(Balances::free_balance(11), 1000 - 250);
	});
}

#[test]
fn slash_in_old_span_does_not_deselect() {
	ExtBuilder::default().build_and_execute(|| {
		mock::start_active_era(1);

		assert!(<Validators<Test>>::contains_key(11));
		assert!(Session::validators().contains(&11));

		on_offence_now(
			&[OffenceDetails {
				offender: (11, Staking::eras_stakers(active_era(), 11)),
				reporters: vec![],
			}],
			&[Perbill::from_percent(0)],
		);

		assert_eq!(Staking::force_era(), Forcing::ForceNew);
		assert!(!<Validators<Test>>::contains_key(11));

		mock::start_active_era(2);

		Staking::validate(Origin::signed(10), Default::default()).unwrap();
		assert_eq!(Staking::force_era(), Forcing::NotForcing);
		assert!(<Validators<Test>>::contains_key(11));
		assert!(!Session::validators().contains(&11));

		mock::start_active_era(3);

		// this staker is in a new slashing span now, having re-registered after
		// their prior slash.

		on_offence_in_era(
			&[OffenceDetails {
				offender: (11, Staking::eras_stakers(active_era(), 11)),
				reporters: vec![],
			}],
			&[Perbill::from_percent(0)],
			1,
			DisableStrategy::WhenSlashed,
		);

		// the validator doesn't get chilled again
		assert!(<Staking as Store>::Validators::iter().any(|(stash, _)| stash == 11));

		// but we are still forcing a new era
		assert_eq!(Staking::force_era(), Forcing::ForceNew);

		on_offence_in_era(
			&[OffenceDetails {
				offender: (11, Staking::eras_stakers(active_era(), 11)),
				reporters: vec![],
			}],
			// NOTE: A 100% slash here would clean up the account, causing de-registration.
			&[Perbill::from_percent(95)],
			1,
			DisableStrategy::WhenSlashed,
		);

		// the validator doesn't get chilled again
		assert!(<Staking as Store>::Validators::iter().any(|(stash, _)| stash == 11));

		// but it's disabled
		assert!(is_disabled(10));
		// and we are still forcing a new era
		assert_eq!(Staking::force_era(), Forcing::ForceNew);
	});
}

#[test]
fn reporters_receive_their_slice() {
	// This test verifies that the reporters of the offence receive their slice from the slashed
	// amount.
	ExtBuilder::default().build_and_execute(|| {
		// The reporters' reward is calculated from the total exposure.
		let initial_balance = 1125;

		assert_eq!(Staking::eras_stakers(active_era(), 11).total, initial_balance);

		on_offence_now(
			&[OffenceDetails {
				offender: (11, Staking::eras_stakers(active_era(), 11)),
				reporters: vec![1, 2],
			}],
			&[Perbill::from_percent(50)],
		);

		// F1 * (reward_proportion * slash - 0)
		// 50% * (10% * initial_balance / 2)
		let reward = (initial_balance / 20) / 2;
		let reward_each = reward / 2; // split into two pieces.
		assert_eq!(Balances::free_balance(1), 10 + reward_each);
		assert_eq!(Balances::free_balance(2), 20 + reward_each);
	});
}

#[test]
fn subsequent_reports_in_same_span_pay_out_less() {
	// This test verifies that the reporters of the offence receive their slice from the slashed
	// amount, but less and less if they submit multiple reports in one span.
	ExtBuilder::default().build_and_execute(|| {
		// The reporters' reward is calculated from the total exposure.
		let initial_balance = 1125;

		assert_eq!(Staking::eras_stakers(active_era(), 11).total, initial_balance);

		on_offence_now(
			&[OffenceDetails {
				offender: (11, Staking::eras_stakers(active_era(), 11)),
				reporters: vec![1],
			}],
			&[Perbill::from_percent(20)],
		);

		// F1 * (reward_proportion * slash - 0)
		// 50% * (10% * initial_balance * 20%)
		let reward = (initial_balance / 5) / 20;
		assert_eq!(Balances::free_balance(1), 10 + reward);

		on_offence_now(
			&[OffenceDetails {
				offender: (11, Staking::eras_stakers(active_era(), 11)),
				reporters: vec![1],
			}],
			&[Perbill::from_percent(50)],
		);

		let prior_payout = reward;

		// F1 * (reward_proportion * slash - prior_payout)
		// 50% * (10% * (initial_balance / 2) - prior_payout)
		let reward = ((initial_balance / 20) - prior_payout) / 2;
		assert_eq!(Balances::free_balance(1), 10 + prior_payout + reward);
	});
}

#[test]
fn invulnerables_are_not_slashed() {
	// For invulnerable validators no slashing is performed.
	ExtBuilder::default().invulnerables(vec![11]).build_and_execute(|| {
		assert_eq!(Balances::free_balance(11), 1000);
		assert_eq!(Balances::free_balance(21), 2000);

		let exposure = Staking::eras_stakers(active_era(), 21);
		let initial_balance = Staking::slashable_balance_of(&21);

		let nominator_balances: Vec<_> =
			exposure.others.iter().map(|o| Balances::free_balance(&o.who)).collect();

		on_offence_now(
			&[
				OffenceDetails {
					offender: (11, Staking::eras_stakers(active_era(), 11)),
					reporters: vec![],
				},
				OffenceDetails {
					offender: (21, Staking::eras_stakers(active_era(), 21)),
					reporters: vec![],
				},
			],
			&[Perbill::from_percent(50), Perbill::from_percent(20)],
		);

		// The validator 11 hasn't been slashed, but 21 has been.
		assert_eq!(Balances::free_balance(11), 1000);
		// 2000 - (0.2 * initial_balance)
		assert_eq!(Balances::free_balance(21), 2000 - (2 * initial_balance / 10));

		// ensure that nominators were slashed as well.
		for (initial_balance, other) in nominator_balances.into_iter().zip(exposure.others) {
			assert_eq!(
				Balances::free_balance(&other.who),
				initial_balance - (2 * other.value / 10),
			);
		}
	});
}

#[test]
fn dont_slash_if_fraction_is_zero() {
	// Don't slash if the fraction is zero.
	ExtBuilder::default().build_and_execute(|| {
		assert_eq!(Balances::free_balance(11), 1000);

		on_offence_now(
			&[OffenceDetails {
				offender: (11, Staking::eras_stakers(active_era(), 11)),
				reporters: vec![],
			}],
			&[Perbill::from_percent(0)],
		);

		// The validator hasn't been slashed. The new era is not forced.
		assert_eq!(Balances::free_balance(11), 1000);
		assert_eq!(Staking::force_era(), Forcing::ForceNew);
	});
}

#[test]
fn only_slash_for_max_in_era() {
	// multiple slashes within one era are only applied if it is more than any previous slash in the
	// same era.
	ExtBuilder::default().build_and_execute(|| {
		assert_eq!(Balances::free_balance(11), 1000);

		on_offence_now(
			&[OffenceDetails {
				offender: (11, Staking::eras_stakers(active_era(), 11)),
				reporters: vec![],
			}],
			&[Perbill::from_percent(50)],
		);

		// The validator has been slashed and has been force-chilled.
		assert_eq!(Balances::free_balance(11), 500);
		assert_eq!(Staking::force_era(), Forcing::ForceNew);

		on_offence_now(
			&[OffenceDetails {
				offender: (11, Staking::eras_stakers(active_era(), 11)),
				reporters: vec![],
			}],
			&[Perbill::from_percent(25)],
		);

		// The validator has not been slashed additionally.
		assert_eq!(Balances::free_balance(11), 500);

		on_offence_now(
			&[OffenceDetails {
				offender: (11, Staking::eras_stakers(active_era(), 11)),
				reporters: vec![],
			}],
			&[Perbill::from_percent(60)],
		);

		// The validator got slashed 10% more.
		assert_eq!(Balances::free_balance(11), 400);
	})
}

#[test]
fn garbage_collection_after_slashing() {
	// ensures that `SlashingSpans` and `SpanSlash` of an account is removed after reaping.
	ExtBuilder::default()
		.existential_deposit(2)
		.balance_factor(2)
		.build_and_execute(|| {
			assert_eq!(Balances::free_balance(11), 2000);

			on_offence_now(
				&[OffenceDetails {
					offender: (11, Staking::eras_stakers(active_era(), 11)),
					reporters: vec![],
				}],
				&[Perbill::from_percent(10)],
			);

			assert_eq!(Balances::free_balance(11), 2000 - 200);
			assert!(<Staking as crate::Store>::SlashingSpans::get(&11).is_some());
			assert_eq!(<Staking as crate::Store>::SpanSlash::get(&(11, 0)).amount(), &200);

			on_offence_now(
				&[OffenceDetails {
					offender: (11, Staking::eras_stakers(active_era(), 11)),
					reporters: vec![],
				}],
				&[Perbill::from_percent(100)],
			);

			// validator and nominator slash in era are garbage-collected by era change,
			// so we don't test those here.

			assert_eq!(Balances::free_balance(11), 2);
			assert_eq!(Balances::total_balance(&11), 2);

			let slashing_spans = <Staking as crate::Store>::SlashingSpans::get(&11).unwrap();
			assert_eq!(slashing_spans.iter().count(), 2);

			// reap_stash respects num_slashing_spans so that weight is accurate
			assert_noop!(
				Staking::reap_stash(Origin::signed(20), 11, 0),
				Error::<Test>::IncorrectSlashingSpans
			);
			assert_ok!(Staking::reap_stash(Origin::signed(20), 11, 2));

			assert!(<Staking as crate::Store>::SlashingSpans::get(&11).is_none());
			assert_eq!(<Staking as crate::Store>::SpanSlash::get(&(11, 0)).amount(), &0);
		})
}

#[test]
fn garbage_collection_on_window_pruning() {
	// ensures that `ValidatorSlashInEra` and `NominatorSlashInEra` are cleared after
	// `BondingDuration`.
	ExtBuilder::default().build_and_execute(|| {
		mock::start_active_era(1);

		assert_eq!(Balances::free_balance(11), 1000);
		let now = active_era();

		let exposure = Staking::eras_stakers(now, 11);
		assert_eq!(Balances::free_balance(101), 2000);
		let nominated_value = exposure.others.iter().find(|o| o.who == 101).unwrap().value;

		on_offence_now(
			&[OffenceDetails { offender: (11, Staking::eras_stakers(now, 11)), reporters: vec![] }],
			&[Perbill::from_percent(10)],
		);

		assert_eq!(Balances::free_balance(11), 900);
		assert_eq!(Balances::free_balance(101), 2000 - (nominated_value / 10));

		assert!(<Staking as crate::Store>::ValidatorSlashInEra::get(&now, &11).is_some());
		assert!(<Staking as crate::Store>::NominatorSlashInEra::get(&now, &101).is_some());

		// + 1 because we have to exit the bonding window.
		for era in (0..(BondingDuration::get() + 1)).map(|offset| offset + now + 1) {
			assert!(<Staking as crate::Store>::ValidatorSlashInEra::get(&now, &11).is_some());
			assert!(<Staking as crate::Store>::NominatorSlashInEra::get(&now, &101).is_some());

			mock::start_active_era(era);
		}

		assert!(<Staking as crate::Store>::ValidatorSlashInEra::get(&now, &11).is_none());
		assert!(<Staking as crate::Store>::NominatorSlashInEra::get(&now, &101).is_none());
	})
}

#[test]
fn slashing_nominators_by_span_max() {
	ExtBuilder::default().build_and_execute(|| {
		mock::start_active_era(1);
		mock::start_active_era(2);
		mock::start_active_era(3);

		assert_eq!(Balances::free_balance(11), 1000);
		assert_eq!(Balances::free_balance(21), 2000);
		assert_eq!(Balances::free_balance(101), 2000);
		assert_eq!(Staking::slashable_balance_of(&21), 1000);

		let exposure_11 = Staking::eras_stakers(active_era(), 11);
		let exposure_21 = Staking::eras_stakers(active_era(), 21);
		let nominated_value_11 = exposure_11.others.iter().find(|o| o.who == 101).unwrap().value;
		let nominated_value_21 = exposure_21.others.iter().find(|o| o.who == 101).unwrap().value;

		on_offence_in_era(
			&[OffenceDetails {
				offender: (11, Staking::eras_stakers(active_era(), 11)),
				reporters: vec![],
			}],
			&[Perbill::from_percent(10)],
			2,
			DisableStrategy::WhenSlashed,
		);

		assert_eq!(Balances::free_balance(11), 900);

		let slash_1_amount = Perbill::from_percent(10) * nominated_value_11;
		assert_eq!(Balances::free_balance(101), 2000 - slash_1_amount);

		let expected_spans = vec![
			slashing::SlashingSpan { index: 1, start: 4, length: None },
			slashing::SlashingSpan { index: 0, start: 0, length: Some(4) },
		];

		let get_span = |account| <Staking as crate::Store>::SlashingSpans::get(&account).unwrap();

		assert_eq!(get_span(11).iter().collect::<Vec<_>>(), expected_spans);

		assert_eq!(get_span(101).iter().collect::<Vec<_>>(), expected_spans);

		// second slash: higher era, higher value, same span.
		on_offence_in_era(
			&[OffenceDetails {
				offender: (21, Staking::eras_stakers(active_era(), 21)),
				reporters: vec![],
			}],
			&[Perbill::from_percent(30)],
			3,
			DisableStrategy::WhenSlashed,
		);

		// 11 was not further slashed, but 21 and 101 were.
		assert_eq!(Balances::free_balance(11), 900);
		assert_eq!(Balances::free_balance(21), 1700);

		let slash_2_amount = Perbill::from_percent(30) * nominated_value_21;
		assert!(slash_2_amount > slash_1_amount);

		// only the maximum slash in a single span is taken.
		assert_eq!(Balances::free_balance(101), 2000 - slash_2_amount);

		// third slash: in same era and on same validator as first, higher
		// in-era value, but lower slash value than slash 2.
		on_offence_in_era(
			&[OffenceDetails {
				offender: (11, Staking::eras_stakers(active_era(), 11)),
				reporters: vec![],
			}],
			&[Perbill::from_percent(20)],
			2,
			DisableStrategy::WhenSlashed,
		);

		// 11 was further slashed, but 21 and 101 were not.
		assert_eq!(Balances::free_balance(11), 800);
		assert_eq!(Balances::free_balance(21), 1700);

		let slash_3_amount = Perbill::from_percent(20) * nominated_value_21;
		assert!(slash_3_amount < slash_2_amount);
		assert!(slash_3_amount > slash_1_amount);

		// only the maximum slash in a single span is taken.
		assert_eq!(Balances::free_balance(101), 2000 - slash_2_amount);
	});
}

#[test]
fn slashes_are_summed_across_spans() {
	ExtBuilder::default().build_and_execute(|| {
		mock::start_active_era(1);
		mock::start_active_era(2);
		mock::start_active_era(3);

		assert_eq!(Balances::free_balance(21), 2000);
		assert_eq!(Staking::slashable_balance_of(&21), 1000);

		let get_span = |account| <Staking as crate::Store>::SlashingSpans::get(&account).unwrap();

		on_offence_now(
			&[OffenceDetails {
				offender: (21, Staking::eras_stakers(active_era(), 21)),
				reporters: vec![],
			}],
			&[Perbill::from_percent(10)],
		);

		let expected_spans = vec![
			slashing::SlashingSpan { index: 1, start: 4, length: None },
			slashing::SlashingSpan { index: 0, start: 0, length: Some(4) },
		];

		assert_eq!(get_span(21).iter().collect::<Vec<_>>(), expected_spans);
		assert_eq!(Balances::free_balance(21), 1900);

		// 21 has been force-chilled. re-signal intent to validate.
		Staking::validate(Origin::signed(20), Default::default()).unwrap();

		mock::start_active_era(4);

		assert_eq!(Staking::slashable_balance_of(&21), 900);

		on_offence_now(
			&[OffenceDetails {
				offender: (21, Staking::eras_stakers(active_era(), 21)),
				reporters: vec![],
			}],
			&[Perbill::from_percent(10)],
		);

		let expected_spans = vec![
			slashing::SlashingSpan { index: 2, start: 5, length: None },
			slashing::SlashingSpan { index: 1, start: 4, length: Some(1) },
			slashing::SlashingSpan { index: 0, start: 0, length: Some(4) },
		];

		assert_eq!(get_span(21).iter().collect::<Vec<_>>(), expected_spans);
		assert_eq!(Balances::free_balance(21), 1810);
	});
}

#[test]
fn deferred_slashes_are_deferred() {
	ExtBuilder::default().slash_defer_duration(2).build_and_execute(|| {
		mock::start_active_era(1);

		assert_eq!(Balances::free_balance(11), 1000);

		let exposure = Staking::eras_stakers(active_era(), 11);
		assert_eq!(Balances::free_balance(101), 2000);
		let nominated_value = exposure.others.iter().find(|o| o.who == 101).unwrap().value;

		on_offence_now(
			&[OffenceDetails {
				offender: (11, Staking::eras_stakers(active_era(), 11)),
				reporters: vec![],
			}],
			&[Perbill::from_percent(10)],
		);

		assert_eq!(Balances::free_balance(11), 1000);
		assert_eq!(Balances::free_balance(101), 2000);

		mock::start_active_era(2);

		assert_eq!(Balances::free_balance(11), 1000);
		assert_eq!(Balances::free_balance(101), 2000);

		mock::start_active_era(3);

		assert_eq!(Balances::free_balance(11), 1000);
		assert_eq!(Balances::free_balance(101), 2000);

		// at the start of era 4, slashes from era 1 are processed,
		// after being deferred for at least 2 full eras.
		mock::start_active_era(4);

		assert_eq!(Balances::free_balance(11), 900);
		assert_eq!(Balances::free_balance(101), 2000 - (nominated_value / 10));
	})
}

#[test]
fn remove_deferred() {
	ExtBuilder::default().slash_defer_duration(2).build_and_execute(|| {
		mock::start_active_era(1);

		assert_eq!(Balances::free_balance(11), 1000);

		let exposure = Staking::eras_stakers(active_era(), 11);
		assert_eq!(Balances::free_balance(101), 2000);
		let nominated_value = exposure.others.iter().find(|o| o.who == 101).unwrap().value;

		on_offence_now(
			&[OffenceDetails { offender: (11, exposure.clone()), reporters: vec![] }],
			&[Perbill::from_percent(10)],
		);

		assert_eq!(Balances::free_balance(11), 1000);
		assert_eq!(Balances::free_balance(101), 2000);

		mock::start_active_era(2);

		on_offence_in_era(
			&[OffenceDetails { offender: (11, exposure.clone()), reporters: vec![] }],
			&[Perbill::from_percent(15)],
			1,
			DisableStrategy::WhenSlashed,
		);

		// fails if empty
		assert_noop!(
			Staking::cancel_deferred_slash(Origin::root(), 1, vec![]),
			Error::<Test>::EmptyTargets
		);

		assert_ok!(Staking::cancel_deferred_slash(Origin::root(), 1, vec![0]));

		assert_eq!(Balances::free_balance(11), 1000);
		assert_eq!(Balances::free_balance(101), 2000);

		mock::start_active_era(3);

		assert_eq!(Balances::free_balance(11), 1000);
		assert_eq!(Balances::free_balance(101), 2000);

		// at the start of era 4, slashes from era 1 are processed,
		// after being deferred for at least 2 full eras.
		mock::start_active_era(4);

		// the first slash for 10% was cancelled, so no effect.
		assert_eq!(Balances::free_balance(11), 1000);
		assert_eq!(Balances::free_balance(101), 2000);

		mock::start_active_era(5);

		let slash_10 = Perbill::from_percent(10);
		let slash_15 = Perbill::from_percent(15);
		let initial_slash = slash_10 * nominated_value;

		let total_slash = slash_15 * nominated_value;
		let actual_slash = total_slash - initial_slash;

		// 5% slash (15 - 10) processed now.
		assert_eq!(Balances::free_balance(11), 950);
		assert_eq!(Balances::free_balance(101), 2000 - actual_slash);
	})
}

#[test]
fn remove_multi_deferred() {
	ExtBuilder::default().slash_defer_duration(2).build_and_execute(|| {
		mock::start_active_era(1);

		assert_eq!(Balances::free_balance(11), 1000);

		let exposure = Staking::eras_stakers(active_era(), 11);
		assert_eq!(Balances::free_balance(101), 2000);

		on_offence_now(
			&[OffenceDetails { offender: (11, exposure.clone()), reporters: vec![] }],
			&[Perbill::from_percent(10)],
		);

		on_offence_now(
			&[OffenceDetails {
				offender: (21, Staking::eras_stakers(active_era(), 21)),
				reporters: vec![],
			}],
			&[Perbill::from_percent(10)],
		);

		on_offence_now(
			&[OffenceDetails { offender: (11, exposure.clone()), reporters: vec![] }],
			&[Perbill::from_percent(25)],
		);

		on_offence_now(
			&[OffenceDetails { offender: (42, exposure.clone()), reporters: vec![] }],
			&[Perbill::from_percent(25)],
		);

		on_offence_now(
			&[OffenceDetails { offender: (69, exposure.clone()), reporters: vec![] }],
			&[Perbill::from_percent(25)],
		);

		assert_eq!(<Staking as Store>::UnappliedSlashes::get(&1).len(), 5);

		// fails if list is not sorted
		assert_noop!(
			Staking::cancel_deferred_slash(Origin::root(), 1, vec![2, 0, 4]),
			Error::<Test>::NotSortedAndUnique
		);
		// fails if list is not unique
		assert_noop!(
			Staking::cancel_deferred_slash(Origin::root(), 1, vec![0, 2, 2]),
			Error::<Test>::NotSortedAndUnique
		);
		// fails if bad index
		assert_noop!(
			Staking::cancel_deferred_slash(Origin::root(), 1, vec![1, 2, 3, 4, 5]),
			Error::<Test>::InvalidSlashIndex
		);

		assert_ok!(Staking::cancel_deferred_slash(Origin::root(), 1, vec![0, 2, 4]));

		let slashes = <Staking as Store>::UnappliedSlashes::get(&1);
		assert_eq!(slashes.len(), 2);
		assert_eq!(slashes[0].validator, 21);
		assert_eq!(slashes[1].validator, 42);
	})
}

#[test]
fn slash_kicks_validators_not_nominators_and_disables_nominator_for_kicked_validator() {
	ExtBuilder::default().build_and_execute(|| {
		mock::start_active_era(1);
		assert_eq_uvec!(Session::validators(), vec![11, 21]);

		// pre-slash balance
		assert_eq!(Balances::free_balance(11), 1000);
		assert_eq!(Balances::free_balance(101), 2000);

		// 11 and 21 both have the support of 100
		let exposure_11 = Staking::eras_stakers(active_era(), &11);
		let exposure_21 = Staking::eras_stakers(active_era(), &21);

		assert_eq!(exposure_11.total, 1000 + 125);
		assert_eq!(exposure_21.total, 1000 + 375);

		on_offence_now(
			&[OffenceDetails { offender: (11, exposure_11.clone()), reporters: vec![] }],
			&[Perbill::from_percent(10)],
		);

		// post-slash balance
		let nominator_slash_amount_11 = 125 / 10;
		assert_eq!(Balances::free_balance(11), 900);
		assert_eq!(Balances::free_balance(101), 2000 - nominator_slash_amount_11);

		// This is the best way to check that the validator was chilled; `get` will
		// return default value.
		for (stash, _) in <Staking as Store>::Validators::iter() {
			assert!(stash != 11);
		}

		let nominations = <Staking as Store>::Nominators::get(&101).unwrap();

		// and make sure that the vote will be ignored even if the validator
		// re-registers.
		let last_slash = <Staking as Store>::SlashingSpans::get(&11).unwrap().last_nonzero_slash();
		assert!(nominations.submitted_in < last_slash);

		// actually re-bond the slashed validator
		assert_ok!(Staking::validate(Origin::signed(10), Default::default()));

		mock::start_active_era(2);
		let exposure_11 = Staking::eras_stakers(active_era(), &11);
		let exposure_21 = Staking::eras_stakers(active_era(), &21);

		// 10 is re-elected, but without the support of 100
		assert_eq!(exposure_11.total, 900);

		// 20 is re-elected, with the (almost) entire support of 100
		assert_eq!(exposure_21.total, 1000 + 500 - nominator_slash_amount_11);
	});
}

#[test]
fn non_slashable_offence_doesnt_disable_validator() {
	ExtBuilder::default().build_and_execute(|| {
		mock::start_active_era(1);
		assert_eq_uvec!(Session::validators(), vec![11, 21]);

		let exposure_11 = Staking::eras_stakers(Staking::active_era().unwrap().index, &11);
		let exposure_21 = Staking::eras_stakers(Staking::active_era().unwrap().index, &21);

		// offence with no slash associated
		on_offence_now(
			&[OffenceDetails { offender: (11, exposure_11.clone()), reporters: vec![] }],
			&[Perbill::zero()],
		);

		// offence that slashes 25% of the bond
		on_offence_now(
			&[OffenceDetails { offender: (21, exposure_21.clone()), reporters: vec![] }],
			&[Perbill::from_percent(25)],
		);

		// the offence for validator 10 wasn't slashable so it wasn't disabled
		assert!(!is_disabled(10));
		// whereas validator 20 gets disabled
		assert!(is_disabled(20));
	});
}

#[test]
fn slashing_independent_of_disabling_validator() {
	ExtBuilder::default().build_and_execute(|| {
		mock::start_active_era(1);
		assert_eq_uvec!(Session::validators(), vec![11, 21]);

		let exposure_11 = Staking::eras_stakers(Staking::active_era().unwrap().index, &11);
		let exposure_21 = Staking::eras_stakers(Staking::active_era().unwrap().index, &21);

		let now = Staking::active_era().unwrap().index;

		// offence with no slash associated, BUT disabling
		on_offence_in_era(
			&[OffenceDetails { offender: (11, exposure_11.clone()), reporters: vec![] }],
			&[Perbill::zero()],
			now,
			DisableStrategy::Always,
		);

		// offence that slashes 25% of the bond, BUT not disabling
		on_offence_in_era(
			&[OffenceDetails { offender: (21, exposure_21.clone()), reporters: vec![] }],
			&[Perbill::from_percent(25)],
			now,
			DisableStrategy::Never,
		);

		// the offence for validator 10 was explicitly disabled
		assert!(is_disabled(10));
		// whereas validator 20 is explicitly not disabled
		assert!(!is_disabled(20));
	});
}

#[test]
fn offence_threshold_triggers_new_era() {
	ExtBuilder::default()
		.validator_count(4)
		.set_status(41, StakerStatus::Validator)
		.build_and_execute(|| {
			mock::start_active_era(1);
			assert_eq_uvec!(Session::validators(), vec![11, 21, 31, 41]);

			assert_eq!(
				<Test as Config>::OffendingValidatorsThreshold::get(),
				Perbill::from_percent(75),
			);

			// we have 4 validators and an offending validator threshold of 75%,
			// once the third validator commits an offence a new era should be forced

			let exposure_11 = Staking::eras_stakers(Staking::active_era().unwrap().index, &11);
			let exposure_21 = Staking::eras_stakers(Staking::active_era().unwrap().index, &21);
			let exposure_31 = Staking::eras_stakers(Staking::active_era().unwrap().index, &31);

			on_offence_now(
				&[OffenceDetails { offender: (11, exposure_11.clone()), reporters: vec![] }],
				&[Perbill::zero()],
			);

			assert_eq!(ForceEra::<Test>::get(), Forcing::NotForcing);

			on_offence_now(
				&[OffenceDetails { offender: (21, exposure_21.clone()), reporters: vec![] }],
				&[Perbill::zero()],
			);

			assert_eq!(ForceEra::<Test>::get(), Forcing::NotForcing);

			on_offence_now(
				&[OffenceDetails { offender: (31, exposure_31.clone()), reporters: vec![] }],
				&[Perbill::zero()],
			);

			assert_eq!(ForceEra::<Test>::get(), Forcing::ForceNew);
		});
}

#[test]
fn disabled_validators_are_kept_disabled_for_whole_era() {
	ExtBuilder::default()
		.validator_count(4)
		.set_status(41, StakerStatus::Validator)
		.build_and_execute(|| {
			mock::start_active_era(1);
			assert_eq_uvec!(Session::validators(), vec![11, 21, 31, 41]);
			assert_eq!(<Test as Config>::SessionsPerEra::get(), 3);

			let exposure_11 = Staking::eras_stakers(Staking::active_era().unwrap().index, &11);
			let exposure_21 = Staking::eras_stakers(Staking::active_era().unwrap().index, &21);

			on_offence_now(
				&[OffenceDetails { offender: (11, exposure_11.clone()), reporters: vec![] }],
				&[Perbill::zero()],
			);

			on_offence_now(
				&[OffenceDetails { offender: (21, exposure_21.clone()), reporters: vec![] }],
				&[Perbill::from_percent(25)],
			);

			// validator 10 should not be disabled since the offence wasn't slashable
			assert!(!is_disabled(10));
			// validator 20 gets disabled since it got slashed
			assert!(is_disabled(20));

			advance_session();

			// disabled validators should carry-on through all sessions in the era
			assert!(!is_disabled(10));
			assert!(is_disabled(20));

			// validator 10 should now get disabled
			on_offence_now(
				&[OffenceDetails { offender: (11, exposure_11.clone()), reporters: vec![] }],
				&[Perbill::from_percent(25)],
			);

			advance_session();

			// and both are disabled in the last session of the era
			assert!(is_disabled(10));
			assert!(is_disabled(20));

			mock::start_active_era(2);

			// when a new era starts disabled validators get cleared
			assert!(!is_disabled(10));
			assert!(!is_disabled(20));
		});
}

#[test]
fn claim_reward_at_the_last_era_and_no_double_claim_and_invalid_claim() {
	// should check that:
	// * rewards get paid until history_depth for both validators and nominators
	// * an invalid era to claim doesn't update last_reward
	// * double claim of one era fails
	ExtBuilder::default().nominate(true).build_and_execute(|| {
		// Consumed weight for all payout_stakers dispatches that fail
		let err_weight = weights::SubstrateWeight::<Test>::payout_stakers_alive_staked(0);

		let init_balance_10 = Balances::total_balance(&10);
		let init_balance_100 = Balances::total_balance(&100);

		let part_for_10 = Perbill::from_rational::<u32>(1000, 1125);
		let part_for_100 = Perbill::from_rational::<u32>(125, 1125);

		// Check state
		Payee::<Test>::insert(11, RewardDestination::Controller);
		Payee::<Test>::insert(101, RewardDestination::Controller);

		Pallet::<Test>::reward_by_ids(vec![(11, 1)]);
		// Compute total payout now for whole duration as other parameter won't change
		let total_payout_0 = current_total_payout_for_duration(reward_time_per_era());

		mock::start_active_era(1);

		Pallet::<Test>::reward_by_ids(vec![(11, 1)]);
		// Change total issuance in order to modify total payout
		let _ = Balances::deposit_creating(&999, 1_000_000_000);
		// Compute total payout now for whole duration as other parameter won't change
		let total_payout_1 = current_total_payout_for_duration(reward_time_per_era());
		assert!(total_payout_1 != total_payout_0);

		mock::start_active_era(2);

		Pallet::<Test>::reward_by_ids(vec![(11, 1)]);
		// Change total issuance in order to modify total payout
		let _ = Balances::deposit_creating(&999, 1_000_000_000);
		// Compute total payout now for whole duration as other parameter won't change
		let total_payout_2 = current_total_payout_for_duration(reward_time_per_era());
		assert!(total_payout_2 != total_payout_0);
		assert!(total_payout_2 != total_payout_1);

		mock::start_active_era(Staking::history_depth() + 1);

		let active_era = active_era();

		// This is the latest planned era in staking, not the active era
		let current_era = Staking::current_era().unwrap();

		// Last kept is 1:
		assert!(current_era - Staking::history_depth() == 1);
		assert_noop!(
			Staking::payout_stakers(Origin::signed(1337), 11, 0),
			// Fail: Era out of history
			Error::<Test>::InvalidEraToReward.with_weight(err_weight)
		);
		assert_ok!(Staking::payout_stakers(Origin::signed(1337), 11, 1));
		assert_ok!(Staking::payout_stakers(Origin::signed(1337), 11, 2));
		assert_noop!(
			Staking::payout_stakers(Origin::signed(1337), 11, 2),
			// Fail: Double claim
			Error::<Test>::AlreadyClaimed.with_weight(err_weight)
		);
		assert_noop!(
			Staking::payout_stakers(Origin::signed(1337), 11, active_era),
			// Fail: Era not finished yet
			Error::<Test>::InvalidEraToReward.with_weight(err_weight)
		);

		// Era 0 can't be rewarded anymore and current era can't be rewarded yet
		// only era 1 and 2 can be rewarded.

		assert_eq!(
			Balances::total_balance(&10),
			init_balance_10 + part_for_10 * (total_payout_1 + total_payout_2),
		);
		assert_eq!(
			Balances::total_balance(&100),
			init_balance_100 + part_for_100 * (total_payout_1 + total_payout_2),
		);
	});
}

#[test]
fn zero_slash_keeps_nominators() {
	ExtBuilder::default().build_and_execute(|| {
		mock::start_active_era(1);

		assert_eq!(Balances::free_balance(11), 1000);

		let exposure = Staking::eras_stakers(active_era(), 11);
		assert_eq!(Balances::free_balance(101), 2000);

		on_offence_now(
			&[OffenceDetails { offender: (11, exposure.clone()), reporters: vec![] }],
			&[Perbill::from_percent(0)],
		);

		assert_eq!(Balances::free_balance(11), 1000);
		assert_eq!(Balances::free_balance(101), 2000);

		// This is the best way to check that the validator was chilled; `get` will
		// return default value.
		for (stash, _) in <Staking as Store>::Validators::iter() {
			assert!(stash != 11);
		}

		let nominations = <Staking as Store>::Nominators::get(&101).unwrap();

		// and make sure that the vote will not be ignored, because the slash was
		// zero.
		let last_slash = <Staking as Store>::SlashingSpans::get(&11).unwrap().last_nonzero_slash();
		assert!(nominations.submitted_in >= last_slash);
	});
}

#[test]
fn six_session_delay() {
	ExtBuilder::default().initialize_first_session(false).build_and_execute(|| {
		use pallet_session::SessionManager;

		let val_set = Session::validators();
		let init_session = Session::current_index();
		let init_active_era = active_era();

		// pallet-session is delaying session by one, thus the next session to plan is +2.
		assert_eq!(<Staking as SessionManager<_>>::new_session(init_session + 2), None);
		assert_eq!(
			<Staking as SessionManager<_>>::new_session(init_session + 3),
			Some(val_set.clone())
		);
		assert_eq!(<Staking as SessionManager<_>>::new_session(init_session + 4), None);
		assert_eq!(<Staking as SessionManager<_>>::new_session(init_session + 5), None);
		assert_eq!(
			<Staking as SessionManager<_>>::new_session(init_session + 6),
			Some(val_set.clone())
		);

		<Staking as SessionManager<_>>::end_session(init_session);
		<Staking as SessionManager<_>>::start_session(init_session + 1);
		assert_eq!(active_era(), init_active_era);

		<Staking as SessionManager<_>>::end_session(init_session + 1);
		<Staking as SessionManager<_>>::start_session(init_session + 2);
		assert_eq!(active_era(), init_active_era);

		// Reward current era
		Staking::reward_by_ids(vec![(11, 1)]);

		// New active era is triggered here.
		<Staking as SessionManager<_>>::end_session(init_session + 2);
		<Staking as SessionManager<_>>::start_session(init_session + 3);
		assert_eq!(active_era(), init_active_era + 1);

		<Staking as SessionManager<_>>::end_session(init_session + 3);
		<Staking as SessionManager<_>>::start_session(init_session + 4);
		assert_eq!(active_era(), init_active_era + 1);

		<Staking as SessionManager<_>>::end_session(init_session + 4);
		<Staking as SessionManager<_>>::start_session(init_session + 5);
		assert_eq!(active_era(), init_active_era + 1);

		// Reward current era
		Staking::reward_by_ids(vec![(21, 2)]);

		// New active era is triggered here.
		<Staking as SessionManager<_>>::end_session(init_session + 5);
		<Staking as SessionManager<_>>::start_session(init_session + 6);
		assert_eq!(active_era(), init_active_era + 2);

		// That reward are correct
		assert_eq!(Staking::eras_reward_points(init_active_era).total, 1);
		assert_eq!(Staking::eras_reward_points(init_active_era + 1).total, 2);
	});
}

#[test]
fn test_max_nominator_rewarded_per_validator_and_cant_steal_someone_else_reward() {
	ExtBuilder::default().build_and_execute(|| {
		for i in 0..=<Test as Config>::MaxNominatorRewardedPerValidator::get() {
			let stash = 10_000 + i as AccountId;
			let controller = 20_000 + i as AccountId;
			let balance = 10_000 + i as Balance;
			Balances::make_free_balance_be(&stash, balance);
			assert_ok!(Staking::bond(
				Origin::signed(stash),
				controller,
				balance,
				RewardDestination::Stash
			));
			assert_ok!(Staking::nominate(Origin::signed(controller), vec![11]));
		}
		mock::start_active_era(1);

		Pallet::<Test>::reward_by_ids(vec![(11, 1)]);
		// compute and ensure the reward amount is greater than zero.
		let _ = current_total_payout_for_duration(reward_time_per_era());

		mock::start_active_era(2);
		mock::make_all_reward_payment(1);

		// Assert only nominators from 1 to Max are rewarded
		for i in 0..=<Test as Config>::MaxNominatorRewardedPerValidator::get() {
			let stash = 10_000 + i as AccountId;
			let balance = 10_000 + i as Balance;
			if stash == 10_000 {
				assert!(Balances::free_balance(&stash) == balance);
			} else {
				assert!(Balances::free_balance(&stash) > balance);
			}
		}
	});
}

#[test]
fn set_history_depth_works() {
	ExtBuilder::default().build_and_execute(|| {
		mock::start_active_era(10);
		Staking::set_history_depth(Origin::root(), 20, 0).unwrap();
		assert!(<Staking as Store>::ErasTotalStake::contains_key(10 - 4));
		assert!(<Staking as Store>::ErasTotalStake::contains_key(10 - 5));
		Staking::set_history_depth(Origin::root(), 4, 0).unwrap();
		assert!(<Staking as Store>::ErasTotalStake::contains_key(10 - 4));
		assert!(!<Staking as Store>::ErasTotalStake::contains_key(10 - 5));
		Staking::set_history_depth(Origin::root(), 3, 0).unwrap();
		assert!(!<Staking as Store>::ErasTotalStake::contains_key(10 - 4));
		assert!(!<Staking as Store>::ErasTotalStake::contains_key(10 - 5));
		Staking::set_history_depth(Origin::root(), 8, 0).unwrap();
		assert!(!<Staking as Store>::ErasTotalStake::contains_key(10 - 4));
		assert!(!<Staking as Store>::ErasTotalStake::contains_key(10 - 5));
	});
}

#[test]
fn test_payout_stakers() {
	// Here we will test validator can set `max_nominators_payout` and it works.
	// We also test that `payout_extra_nominators` works.
	ExtBuilder::default().has_stakers(false).build_and_execute(|| {
		let balance = 1000;
		// Create a validator:
		bond_validator(11, 10, balance); // Default(64)

		// Create nominators, targeting stash of validators
		for i in 0..100 {
			bond_nominator(1000 + i, 100 + i, balance + i as Balance, vec![11]);
		}

		mock::start_active_era(1);
		Staking::reward_by_ids(vec![(11, 1)]);

		// compute and ensure the reward amount is greater than zero.
		let _ = current_total_payout_for_duration(reward_time_per_era());

		mock::start_active_era(2);
		assert_ok!(Staking::payout_stakers(Origin::signed(1337), 11, 1));

		// Top 64 nominators of validator 11 automatically paid out, including the validator
		// Validator payout goes to controller.
		assert!(Balances::free_balance(&10) > balance);
		for i in 36..100 {
			assert!(Balances::free_balance(&(100 + i)) > balance + i as Balance);
		}
		// The bottom 36 do not
		for i in 0..36 {
			assert_eq!(Balances::free_balance(&(100 + i)), balance + i as Balance);
		}

		// We track rewards in `claimed_rewards` vec
		assert_eq!(
			Staking::ledger(&10),
			Some(StakingLedger {
				stash: 11,
				total: 1000,
				active: 1000,
				unlocking: Default::default(),
				claimed_rewards: vec![1]
			})
		);

		for i in 3..16 {
			Staking::reward_by_ids(vec![(11, 1)]);

			// compute and ensure the reward amount is greater than zero.
			let _ = current_total_payout_for_duration(reward_time_per_era());

			mock::start_active_era(i);
			assert_ok!(Staking::payout_stakers(Origin::signed(1337), 11, i - 1));
		}

		// We track rewards in `claimed_rewards` vec
		assert_eq!(
			Staking::ledger(&10),
			Some(StakingLedger {
				stash: 11,
				total: 1000,
				active: 1000,
				unlocking: Default::default(),
				claimed_rewards: (1..=14).collect()
			})
		);

		for i in 16..100 {
			Staking::reward_by_ids(vec![(11, 1)]);
			// compute and ensure the reward amount is greater than zero.
			let _ = current_total_payout_for_duration(reward_time_per_era());
			mock::start_active_era(i);
		}

		// We clean it up as history passes
		assert_ok!(Staking::payout_stakers(Origin::signed(1337), 11, 15));
		assert_ok!(Staking::payout_stakers(Origin::signed(1337), 11, 98));
		assert_eq!(
			Staking::ledger(&10),
			Some(StakingLedger {
				stash: 11,
				total: 1000,
				active: 1000,
				unlocking: Default::default(),
				claimed_rewards: vec![15, 98]
			})
		);

		// Out of order claims works.
		assert_ok!(Staking::payout_stakers(Origin::signed(1337), 11, 69));
		assert_ok!(Staking::payout_stakers(Origin::signed(1337), 11, 23));
		assert_ok!(Staking::payout_stakers(Origin::signed(1337), 11, 42));
		assert_eq!(
			Staking::ledger(&10),
			Some(StakingLedger {
				stash: 11,
				total: 1000,
				active: 1000,
				unlocking: Default::default(),
				claimed_rewards: vec![15, 23, 42, 69, 98]
			})
		);
	});
}

#[test]
fn payout_stakers_handles_basic_errors() {
	// Here we will test payouts handle all errors.
	ExtBuilder::default().has_stakers(false).build_and_execute(|| {
		// Consumed weight for all payout_stakers dispatches that fail
		let err_weight = weights::SubstrateWeight::<Test>::payout_stakers_alive_staked(0);

		// Same setup as the test above
		let balance = 1000;
		bond_validator(11, 10, balance); // Default(64)

		// Create nominators, targeting stash
		for i in 0..100 {
			bond_nominator(1000 + i, 100 + i, balance + i as Balance, vec![11]);
		}

		mock::start_active_era(1);
		Staking::reward_by_ids(vec![(11, 1)]);

		// compute and ensure the reward amount is greater than zero.
		let _ = current_total_payout_for_duration(reward_time_per_era());

		mock::start_active_era(2);

		// Wrong Era, too big
		assert_noop!(
			Staking::payout_stakers(Origin::signed(1337), 11, 2),
			Error::<Test>::InvalidEraToReward.with_weight(err_weight)
		);
		// Wrong Staker
		assert_noop!(
			Staking::payout_stakers(Origin::signed(1337), 10, 1),
			Error::<Test>::NotStash.with_weight(err_weight)
		);

		for i in 3..100 {
			Staking::reward_by_ids(vec![(11, 1)]);
			// compute and ensure the reward amount is greater than zero.
			let _ = current_total_payout_for_duration(reward_time_per_era());
			mock::start_active_era(i);
		}
		// We are at era 99, with history depth of 84
		// We should be able to payout era 15 through 98 (84 total eras), but not 14 or 99.
		assert_noop!(
			Staking::payout_stakers(Origin::signed(1337), 11, 14),
			Error::<Test>::InvalidEraToReward.with_weight(err_weight)
		);
		assert_noop!(
			Staking::payout_stakers(Origin::signed(1337), 11, 99),
			Error::<Test>::InvalidEraToReward.with_weight(err_weight)
		);
		assert_ok!(Staking::payout_stakers(Origin::signed(1337), 11, 15));
		assert_ok!(Staking::payout_stakers(Origin::signed(1337), 11, 98));

		// Can't claim again
		assert_noop!(
			Staking::payout_stakers(Origin::signed(1337), 11, 15),
			Error::<Test>::AlreadyClaimed.with_weight(err_weight)
		);
		assert_noop!(
			Staking::payout_stakers(Origin::signed(1337), 11, 98),
			Error::<Test>::AlreadyClaimed.with_weight(err_weight)
		);
	});
}

#[test]
fn payout_stakers_handles_weight_refund() {
	// Note: this test relies on the assumption that `payout_stakers_alive_staked` is solely used by
	// `payout_stakers` to calculate the weight of each payout op.
	ExtBuilder::default().has_stakers(false).build_and_execute(|| {
		let max_nom_rewarded = <Test as Config>::MaxNominatorRewardedPerValidator::get();
		// Make sure the configured value is meaningful for our use.
		assert!(max_nom_rewarded >= 4);
		let half_max_nom_rewarded = max_nom_rewarded / 2;
		// Sanity check our max and half max nominator quantities.
		assert!(half_max_nom_rewarded > 0);
		assert!(max_nom_rewarded > half_max_nom_rewarded);

		let max_nom_rewarded_weight =
			<Test as Config>::WeightInfo::payout_stakers_alive_staked(max_nom_rewarded);
		let half_max_nom_rewarded_weight =
			<Test as Config>::WeightInfo::payout_stakers_alive_staked(half_max_nom_rewarded);
		let zero_nom_payouts_weight = <Test as Config>::WeightInfo::payout_stakers_alive_staked(0);
		assert!(zero_nom_payouts_weight > 0);
		assert!(half_max_nom_rewarded_weight > zero_nom_payouts_weight);
		assert!(max_nom_rewarded_weight > half_max_nom_rewarded_weight);

		let balance = 1000;
		bond_validator(11, 10, balance);

		// Era 1
		start_active_era(1);

		// Reward just the validator.
		Staking::reward_by_ids(vec![(11, 1)]);

		// Add some `half_max_nom_rewarded` nominators who will start backing the validator in the
		// next era.
		for i in 0..half_max_nom_rewarded {
			bond_nominator((1000 + i).into(), (100 + i).into(), balance + i as Balance, vec![11]);
		}

		// Era 2
		start_active_era(2);

		// Collect payouts when there are no nominators
		let call =
			TestRuntimeCall::Staking(StakingCall::payout_stakers { validator_stash: 11, era: 1 });
		let info = call.get_dispatch_info();
		let result = call.dispatch(Origin::signed(20));
		assert_ok!(result);
		assert_eq!(extract_actual_weight(&result, &info), zero_nom_payouts_weight);

		// The validator is not rewarded in this era; so there will be zero payouts to claim for
		// this era.

		// Era 3
		start_active_era(3);

		// Collect payouts for an era where the validator did not receive any points.
		let call =
			TestRuntimeCall::Staking(StakingCall::payout_stakers { validator_stash: 11, era: 2 });
		let info = call.get_dispatch_info();
		let result = call.dispatch(Origin::signed(20));
		assert_ok!(result);
		assert_eq!(extract_actual_weight(&result, &info), zero_nom_payouts_weight);

		// Reward the validator and its nominators.
		Staking::reward_by_ids(vec![(11, 1)]);

		// Era 4
		start_active_era(4);

		// Collect payouts when the validator has `half_max_nom_rewarded` nominators.
		let call =
			TestRuntimeCall::Staking(StakingCall::payout_stakers { validator_stash: 11, era: 3 });
		let info = call.get_dispatch_info();
		let result = call.dispatch(Origin::signed(20));
		assert_ok!(result);
		assert_eq!(extract_actual_weight(&result, &info), half_max_nom_rewarded_weight);

		// Add enough nominators so that we are at the limit. They will be active nominators
		// in the next era.
		for i in half_max_nom_rewarded..max_nom_rewarded {
			bond_nominator((1000 + i).into(), (100 + i).into(), balance + i as Balance, vec![11]);
		}

		// Era 5
		start_active_era(5);
		// We now have `max_nom_rewarded` nominators actively nominating our validator.

		// Reward the validator so we can collect for everyone in the next era.
		Staking::reward_by_ids(vec![(11, 1)]);

		// Era 6
		start_active_era(6);

		// Collect payouts when the validator had `half_max_nom_rewarded` nominators.
		let call =
			TestRuntimeCall::Staking(StakingCall::payout_stakers { validator_stash: 11, era: 5 });
		let info = call.get_dispatch_info();
		let result = call.dispatch(Origin::signed(20));
		assert_ok!(result);
		assert_eq!(extract_actual_weight(&result, &info), max_nom_rewarded_weight);

		// Try and collect payouts for an era that has already been collected.
		let call =
			TestRuntimeCall::Staking(StakingCall::payout_stakers { validator_stash: 11, era: 5 });
		let info = call.get_dispatch_info();
		let result = call.dispatch(Origin::signed(20));
		assert!(result.is_err());
		// When there is an error the consumed weight == weight when there are 0 nominator payouts.
		assert_eq!(extract_actual_weight(&result, &info), zero_nom_payouts_weight);
	});
}

#[test]
fn bond_during_era_correctly_populates_claimed_rewards() {
	ExtBuilder::default().has_stakers(false).build_and_execute(|| {
		// Era = None
		bond_validator(9, 8, 1000);
		assert_eq!(
			Staking::ledger(&8),
			Some(StakingLedger {
				stash: 9,
				total: 1000,
				active: 1000,
				unlocking: Default::default(),
				claimed_rewards: vec![],
			})
		);
		mock::start_active_era(5);
		bond_validator(11, 10, 1000);
		assert_eq!(
			Staking::ledger(&10),
			Some(StakingLedger {
				stash: 11,
				total: 1000,
				active: 1000,
				unlocking: Default::default(),
				claimed_rewards: (0..5).collect(),
			})
		);
		mock::start_active_era(99);
		bond_validator(13, 12, 1000);
		assert_eq!(
			Staking::ledger(&12),
			Some(StakingLedger {
				stash: 13,
				total: 1000,
				active: 1000,
				unlocking: Default::default(),
				claimed_rewards: (15..99).collect(),
			})
		);
	});
}

#[test]
fn offences_weight_calculated_correctly() {
	ExtBuilder::default().nominate(true).build_and_execute(|| {
		// On offence with zero offenders: 4 Reads, 1 Write
		let zero_offence_weight = <Test as frame_system::Config>::DbWeight::get().reads_writes(4, 1);
		assert_eq!(Staking::on_offence(&[], &[Perbill::from_percent(50)], 0, DisableStrategy::WhenSlashed), zero_offence_weight);

		// On Offence with N offenders, Unapplied: 4 Reads, 1 Write + 4 Reads, 5 Writes
		let n_offence_unapplied_weight = <Test as frame_system::Config>::DbWeight::get().reads_writes(4, 1)
			+ <Test as frame_system::Config>::DbWeight::get().reads_writes(4, 5);

		let offenders: Vec<OffenceDetails<<Test as frame_system::Config>::AccountId, pallet_session::historical::IdentificationTuple<Test>>>
			= (1..10).map(|i|
				OffenceDetails {
					offender: (i, Staking::eras_stakers(active_era(), i)),
					reporters: vec![],
				}
			).collect();
		assert_eq!(Staking::on_offence(&offenders, &[Perbill::from_percent(50)], 0, DisableStrategy::WhenSlashed), n_offence_unapplied_weight);

		// On Offence with one offenders, Applied
		let one_offender = [
			OffenceDetails {
				offender: (11, Staking::eras_stakers(active_era(), 11)),
				reporters: vec![1],
			},
		];

		let n = 1; // Number of offenders
		let rw = 3 + 3 * n; // rw reads and writes
		let one_offence_unapplied_weight = <Test as frame_system::Config>::DbWeight::get().reads_writes(4, 1)
			+ <Test as frame_system::Config>::DbWeight::get().reads_writes(rw, rw)
			// One `slash_cost`
			+ <Test as frame_system::Config>::DbWeight::get().reads_writes(6, 5)
			// `slash_cost` * nominators (1)
			+ <Test as frame_system::Config>::DbWeight::get().reads_writes(6, 5)
			// `reward_cost` * reporters (1)
			+ <Test as frame_system::Config>::DbWeight::get().reads_writes(2, 2);

		assert_eq!(Staking::on_offence(&one_offender, &[Perbill::from_percent(50)], 0, DisableStrategy::WhenSlashed), one_offence_unapplied_weight);
	});
}

#[test]
fn payout_creates_controller() {
	ExtBuilder::default().has_stakers(false).build_and_execute(|| {
		let balance = 1000;
		// Create a validator:
		bond_validator(11, 10, balance);

		// Create a stash/controller pair
		bond_nominator(1234, 1337, 100, vec![11]);

		// kill controller
		assert_ok!(Balances::transfer(Origin::signed(1337), 1234, 100));
		assert_eq!(Balances::free_balance(1337), 0);

		mock::start_active_era(1);
		Staking::reward_by_ids(vec![(11, 1)]);
		// compute and ensure the reward amount is greater than zero.
		let _ = current_total_payout_for_duration(reward_time_per_era());
		mock::start_active_era(2);
		assert_ok!(Staking::payout_stakers(Origin::signed(1337), 11, 1));

		// Controller is created
		assert!(Balances::free_balance(1337) > 0);
	})
}

#[test]
fn payout_to_any_account_works() {
	ExtBuilder::default().has_stakers(false).build_and_execute(|| {
		let balance = 1000;
		// Create a validator:
		bond_validator(11, 10, balance); // Default(64)

		// Create a stash/controller pair
		bond_nominator(1234, 1337, 100, vec![11]);

		// Update payout location
		assert_ok!(Staking::set_payee(Origin::signed(1337), RewardDestination::Account(42)));

		// Reward Destination account doesn't exist
		assert_eq!(Balances::free_balance(42), 0);

		mock::start_active_era(1);
		Staking::reward_by_ids(vec![(11, 1)]);
		// compute and ensure the reward amount is greater than zero.
		let _ = current_total_payout_for_duration(reward_time_per_era());
		mock::start_active_era(2);
		assert_ok!(Staking::payout_stakers(Origin::signed(1337), 11, 1));

		// Payment is successful
		assert!(Balances::free_balance(42) > 0);
	})
}

#[test]
fn session_buffering_with_offset() {
	// similar to live-chains, have some offset for the first session
	ExtBuilder::default()
		.offset(2)
		.period(5)
		.session_per_era(5)
		.build_and_execute(|| {
			assert_eq!(current_era(), 0);
			assert_eq!(active_era(), 0);
			assert_eq!(Session::current_index(), 0);

			start_session(1);
			assert_eq!(current_era(), 0);
			assert_eq!(active_era(), 0);
			assert_eq!(Session::current_index(), 1);
			assert_eq!(System::block_number(), 2);

			start_session(2);
			assert_eq!(current_era(), 0);
			assert_eq!(active_era(), 0);
			assert_eq!(Session::current_index(), 2);
			assert_eq!(System::block_number(), 7);

			start_session(3);
			assert_eq!(current_era(), 0);
			assert_eq!(active_era(), 0);
			assert_eq!(Session::current_index(), 3);
			assert_eq!(System::block_number(), 12);

			// active era is lagging behind by one session, because of how session module works.
			start_session(4);
			assert_eq!(current_era(), 1);
			assert_eq!(active_era(), 0);
			assert_eq!(Session::current_index(), 4);
			assert_eq!(System::block_number(), 17);

			start_session(5);
			assert_eq!(current_era(), 1);
			assert_eq!(active_era(), 1);
			assert_eq!(Session::current_index(), 5);
			assert_eq!(System::block_number(), 22);

			// go all the way to active 2.
			start_active_era(2);
			assert_eq!(current_era(), 2);
			assert_eq!(active_era(), 2);
			assert_eq!(Session::current_index(), 10);
		});
}

#[test]
fn session_buffering_no_offset() {
	// no offset, first session starts immediately
	ExtBuilder::default()
		.offset(0)
		.period(5)
		.session_per_era(5)
		.build_and_execute(|| {
			assert_eq!(current_era(), 0);
			assert_eq!(active_era(), 0);
			assert_eq!(Session::current_index(), 0);

			start_session(1);
			assert_eq!(current_era(), 0);
			assert_eq!(active_era(), 0);
			assert_eq!(Session::current_index(), 1);
			assert_eq!(System::block_number(), 5);

			start_session(2);
			assert_eq!(current_era(), 0);
			assert_eq!(active_era(), 0);
			assert_eq!(Session::current_index(), 2);
			assert_eq!(System::block_number(), 10);

			start_session(3);
			assert_eq!(current_era(), 0);
			assert_eq!(active_era(), 0);
			assert_eq!(Session::current_index(), 3);
			assert_eq!(System::block_number(), 15);

			// active era is lagging behind by one session, because of how session module works.
			start_session(4);
			assert_eq!(current_era(), 1);
			assert_eq!(active_era(), 0);
			assert_eq!(Session::current_index(), 4);
			assert_eq!(System::block_number(), 20);

			start_session(5);
			assert_eq!(current_era(), 1);
			assert_eq!(active_era(), 1);
			assert_eq!(Session::current_index(), 5);
			assert_eq!(System::block_number(), 25);

			// go all the way to active 2.
			start_active_era(2);
			assert_eq!(current_era(), 2);
			assert_eq!(active_era(), 2);
			assert_eq!(Session::current_index(), 10);
		});
}

#[test]
fn cannot_rebond_to_lower_than_ed() {
	ExtBuilder::default()
		.existential_deposit(10)
		.balance_factor(10)
		.build_and_execute(|| {
			// initial stuff.
			assert_eq!(
				Staking::ledger(&20).unwrap(),
				StakingLedger {
					stash: 21,
					total: 10 * 1000,
					active: 10 * 1000,
					unlocking: Default::default(),
					claimed_rewards: vec![]
				}
			);

			// unbond all of it. must be chilled first.
			assert_ok!(Staking::chill(Origin::signed(20)));
			assert_ok!(Staking::unbond(Origin::signed(20), 10 * 1000));
			assert_eq!(
				Staking::ledger(&20).unwrap(),
				StakingLedger {
					stash: 21,
					total: 10 * 1000,
					active: 0,
					unlocking: bounded_vec![UnlockChunk { value: 10 * 1000, era: 3 }],
					claimed_rewards: vec![]
				}
			);

			// now bond a wee bit more
			assert_noop!(Staking::rebond(Origin::signed(20), 5), Error::<Test>::InsufficientBond);
		})
}

#[test]
fn cannot_bond_extra_to_lower_than_ed() {
	ExtBuilder::default()
		.existential_deposit(10)
		.balance_factor(10)
		.build_and_execute(|| {
			// initial stuff.
			assert_eq!(
				Staking::ledger(&20).unwrap(),
				StakingLedger {
					stash: 21,
					total: 10 * 1000,
					active: 10 * 1000,
					unlocking: Default::default(),
					claimed_rewards: vec![]
				}
			);

			// unbond all of it. must be chilled first.
			assert_ok!(Staking::chill(Origin::signed(20)));
			assert_ok!(Staking::unbond(Origin::signed(20), 10 * 1000));
			assert_eq!(
				Staking::ledger(&20).unwrap(),
				StakingLedger {
					stash: 21,
					total: 10 * 1000,
					active: 0,
					unlocking: bounded_vec![UnlockChunk { value: 10 * 1000, era: 3 }],
					claimed_rewards: vec![]
				}
			);

			// now bond a wee bit more
			assert_noop!(
				Staking::bond_extra(Origin::signed(21), 5),
				Error::<Test>::InsufficientBond,
			);
		})
}

#[test]
fn do_not_die_when_active_is_ed() {
	let ed = 10;
	ExtBuilder::default()
		.existential_deposit(ed)
		.balance_factor(ed)
		.build_and_execute(|| {
			// given
			assert_eq!(
				Staking::ledger(&20).unwrap(),
				StakingLedger {
					stash: 21,
					total: 1000 * ed,
					active: 1000 * ed,
					unlocking: Default::default(),
					claimed_rewards: vec![]
				}
			);

			// when unbond all of it except ed.
			assert_ok!(Staking::unbond(Origin::signed(20), 999 * ed));
			start_active_era(3);
			assert_ok!(Staking::withdraw_unbonded(Origin::signed(20), 100));

			// then
			assert_eq!(
				Staking::ledger(&20).unwrap(),
				StakingLedger {
					stash: 21,
					total: ed,
					active: ed,
					unlocking: Default::default(),
					claimed_rewards: vec![]
				}
			);
		})
}

#[test]
fn on_finalize_weight_is_nonzero() {
	ExtBuilder::default().build_and_execute(|| {
		let on_finalize_weight = <Test as frame_system::Config>::DbWeight::get().reads(1);
		assert!(<Staking as Hooks<u64>>::on_initialize(1) >= on_finalize_weight);
	})
}

mod election_data_provider {
	use super::*;
	use frame_election_provider_support::ElectionDataProvider;

	#[test]
	fn targets_2sec_block() {
		let mut validators = 1000;
		while <Test as Config>::WeightInfo::get_npos_targets(validators) <
			2 * frame_support::weights::constants::WEIGHT_PER_SECOND
		{
			validators += 1;
		}

		println!("Can create a snapshot of {} validators in 2sec block", validators);
	}

	#[test]
	fn voters_2sec_block() {
		// we assume a network only wants up to 1000 validators in most cases, thus having 2000
		// candidates is as high as it gets.
		let validators = 2000;
		// we assume the worse case: each validator also has a slashing span.
		let slashing_spans = validators;
		let mut nominators = 1000;

		while <Test as Config>::WeightInfo::get_npos_voters(validators, nominators, slashing_spans) <
			2 * frame_support::weights::constants::WEIGHT_PER_SECOND
		{
			nominators += 1;
		}

		println!(
			"Can create a snapshot of {} nominators [{} validators, each 1 slashing] in 2sec block",
			nominators, validators
		);
	}

	#[test]
	fn voters_include_self_vote() {
		ExtBuilder::default().nominate(false).build_and_execute(|| {
			assert!(<Validators<Test>>::iter().map(|(x, _)| x).all(|v| Staking::electing_voters(
				None
			)
			.unwrap()
			.into_iter()
			.any(|(w, _, t)| { v == w && t[0] == w })))
		})
	}

	#[test]
	fn voters_exclude_slashed() {
		ExtBuilder::default().build_and_execute(|| {
			assert_eq!(Staking::nominators(101).unwrap().targets, vec![11, 21]);
			assert_eq!(
				<Staking as ElectionDataProvider>::electing_voters(None)
					.unwrap()
					.iter()
					.find(|x| x.0 == 101)
					.unwrap()
					.2,
				vec![11, 21]
			);

			start_active_era(1);
			add_slash(&11);

			// 11 is gone.
			start_active_era(2);
			assert_eq!(
				<Staking as ElectionDataProvider>::electing_voters(None)
					.unwrap()
					.iter()
					.find(|x| x.0 == 101)
					.unwrap()
					.2,
				vec![21]
			);

			// resubmit and it is back
			assert_ok!(Staking::nominate(Origin::signed(100), vec![11, 21]));
			assert_eq!(
				<Staking as ElectionDataProvider>::electing_voters(None)
					.unwrap()
					.iter()
					.find(|x| x.0 == 101)
					.unwrap()
					.2,
				vec![11, 21]
			);
		})
	}

	#[test]
	fn respects_snapshot_len_limits() {
		ExtBuilder::default()
			.set_status(41, StakerStatus::Validator)
			.build_and_execute(|| {
				// sum of all nominators who'd be voters (1), plus the self-votes (4).
				assert_eq!(<Test as Config>::VoterList::count(), 5);

				// if limits is less..
				assert_eq!(Staking::electing_voters(Some(1)).unwrap().len(), 1);

				// if limit is equal..
				assert_eq!(Staking::electing_voters(Some(5)).unwrap().len(), 5);

				// if limit is more.
				assert_eq!(Staking::electing_voters(Some(55)).unwrap().len(), 5);

				// if target limit is more..
				assert_eq!(Staking::electable_targets(Some(6)).unwrap().len(), 4);
				assert_eq!(Staking::electable_targets(Some(4)).unwrap().len(), 4);

				// if target limit is less, then we return an error.
				assert_eq!(
					Staking::electable_targets(Some(1)).unwrap_err(),
					"Target snapshot too big"
				);
			});
	}

	// Tests the criteria that in `ElectionDataProvider::voters` function, we try to get at most
	// `maybe_max_len` voters, and if some of them end up being skipped, we iterate at most `2 *
	// maybe_max_len`.
	#[test]
	fn only_iterates_max_2_times_max_allowed_len() {
		ExtBuilder::default()
			.nominate(false)
			// the other nominators only nominate 21
			.add_staker(61, 60, 2_000, StakerStatus::<AccountId>::Nominator(vec![21]))
			.add_staker(71, 70, 2_000, StakerStatus::<AccountId>::Nominator(vec![21]))
			.add_staker(81, 80, 2_000, StakerStatus::<AccountId>::Nominator(vec![21]))
			.build_and_execute(|| {
				// all voters ordered by stake,
				assert_eq!(
					<Test as Config>::VoterList::iter().collect::<Vec<_>>(),
					vec![61, 71, 81, 11, 21, 31]
				);

				run_to_block(25);

				// slash 21, the only validator nominated by our first 3 nominators
				add_slash(&21);

				// we want 2 voters now, and in maximum we allow 4 iterations. This is what happens:
				// 61 is pruned;
				// 71 is pruned;
				// 81 is pruned;
				// 11 is taken;
				// we finish since the 2x limit is reached.
				assert_eq!(
					Staking::electing_voters(Some(2))
						.unwrap()
						.iter()
						.map(|(stash, _, _)| stash)
						.copied()
						.collect::<Vec<_>>(),
					vec![11],
				);
			});
	}

	// Even if some of the higher staked nominators are slashed, we still get up to max len voters
	// by adding more lower staked nominators. In other words, we assert that we keep on adding
	// valid nominators until we reach max len voters; which is opposed to simply stopping after we
	// have iterated max len voters, but not adding all of them to voters due to some nominators not
	// having valid targets.
	#[test]
	fn get_max_len_voters_even_if_some_nominators_are_slashed() {
		ExtBuilder::default()
			.nominate(false)
			.add_staker(61, 60, 20, StakerStatus::<AccountId>::Nominator(vec![21]))
			.add_staker(71, 70, 10, StakerStatus::<AccountId>::Nominator(vec![11, 21]))
			.add_staker(81, 80, 10, StakerStatus::<AccountId>::Nominator(vec![11, 21]))
			.build_and_execute(|| {
				// given our voters ordered by stake,
				assert_eq!(
					<Test as Config>::VoterList::iter().collect::<Vec<_>>(),
					vec![11, 21, 31, 61, 71, 81]
				);

				// we take 4 voters
				assert_eq!(
					Staking::electing_voters(Some(4))
						.unwrap()
						.iter()
						.map(|(stash, _, _)| stash)
						.copied()
						.collect::<Vec<_>>(),
					vec![11, 21, 31, 61],
				);

				// roll to session 5
				run_to_block(25);

				// slash 21, the only validator nominated by 61.
				add_slash(&21);

				// we take 4 voters; 71 and 81 are replacing the ejected ones.
				assert_eq!(
					Staking::electing_voters(Some(4))
						.unwrap()
						.iter()
						.map(|(stash, _, _)| stash)
						.copied()
						.collect::<Vec<_>>(),
					vec![11, 31, 71, 81],
				);
			});
	}

	#[test]
	fn estimate_next_election_works() {
		ExtBuilder::default().session_per_era(5).period(5).build_and_execute(|| {
			// first session is always length 0.
			for b in 1..20 {
				run_to_block(b);
				assert_eq!(Staking::next_election_prediction(System::block_number()), 20);
			}

			// election
			run_to_block(20);
			assert_eq!(Staking::next_election_prediction(System::block_number()), 45);
			assert_eq!(staking_events().len(), 1);
			assert_eq!(*staking_events().last().unwrap(), Event::StakersElected);

			for b in 21..45 {
				run_to_block(b);
				assert_eq!(Staking::next_election_prediction(System::block_number()), 45);
			}

			// election
			run_to_block(45);
			assert_eq!(Staking::next_election_prediction(System::block_number()), 70);
			assert_eq!(staking_events().len(), 3);
			assert_eq!(*staking_events().last().unwrap(), Event::StakersElected);

			Staking::force_no_eras(Origin::root()).unwrap();
			assert_eq!(Staking::next_election_prediction(System::block_number()), u64::MAX);

			Staking::force_new_era_always(Origin::root()).unwrap();
			assert_eq!(Staking::next_election_prediction(System::block_number()), 45 + 5);

			Staking::force_new_era(Origin::root()).unwrap();
			assert_eq!(Staking::next_election_prediction(System::block_number()), 45 + 5);

			// Do a fail election
			MinimumValidatorCount::<Test>::put(1000);
			run_to_block(50);
			// Election: failed, next session is a new election
			assert_eq!(Staking::next_election_prediction(System::block_number()), 50 + 5);
			// The new era is still forced until a new era is planned.
			assert_eq!(ForceEra::<Test>::get(), Forcing::ForceNew);

			MinimumValidatorCount::<Test>::put(2);
			run_to_block(55);
			assert_eq!(Staking::next_election_prediction(System::block_number()), 55 + 25);
			assert_eq!(staking_events().len(), 6);
			assert_eq!(*staking_events().last().unwrap(), Event::StakersElected);
			// The new era has been planned, forcing is changed from `ForceNew` to `NotForcing`.
			assert_eq!(ForceEra::<Test>::get(), Forcing::NotForcing);
		})
	}
}

#[test]
#[should_panic]
fn count_check_works() {
	ExtBuilder::default().build_and_execute(|| {
		// We should never insert into the validators or nominators map directly as this will
		// not keep track of the count. This test should panic as we verify the count is accurate
		// after every test using the `post_checks` in `mock`.
		Validators::<Test>::insert(987654321, ValidatorPrefs::default());
		Nominators::<Test>::insert(
			987654321,
			Nominations {
				targets: Default::default(),
				submitted_in: Default::default(),
				suppressed: false,
			},
		);
	})
}

#[test]
fn min_bond_checks_work() {
	ExtBuilder::default()
		.existential_deposit(100)
		.balance_factor(100)
		.min_nominator_bond(1_000)
		.min_validator_bond(1_500)
		.build_and_execute(|| {
			// 500 is not enough for any role
			assert_ok!(Staking::bond(Origin::signed(3), 4, 500, RewardDestination::Controller));
			assert_noop!(
				Staking::nominate(Origin::signed(4), vec![1]),
				Error::<Test>::InsufficientBond
			);
			assert_noop!(
				Staking::validate(Origin::signed(4), ValidatorPrefs::default()),
				Error::<Test>::InsufficientBond,
			);

			// 1000 is enough for nominator
			assert_ok!(Staking::bond_extra(Origin::signed(3), 500));
			assert_ok!(Staking::nominate(Origin::signed(4), vec![1]));
			assert_noop!(
				Staking::validate(Origin::signed(4), ValidatorPrefs::default()),
				Error::<Test>::InsufficientBond,
			);

			// 1500 is enough for validator
			assert_ok!(Staking::bond_extra(Origin::signed(3), 500));
			assert_ok!(Staking::nominate(Origin::signed(4), vec![1]));
			assert_ok!(Staking::validate(Origin::signed(4), ValidatorPrefs::default()));

			// Can't unbond anything as validator
			assert_noop!(Staking::unbond(Origin::signed(4), 500), Error::<Test>::InsufficientBond);

			// Once they are a nominator, they can unbond 500
			assert_ok!(Staking::nominate(Origin::signed(4), vec![1]));
			assert_ok!(Staking::unbond(Origin::signed(4), 500));
			assert_noop!(Staking::unbond(Origin::signed(4), 500), Error::<Test>::InsufficientBond);

			// Once they are chilled they can unbond everything
			assert_ok!(Staking::chill(Origin::signed(4)));
			assert_ok!(Staking::unbond(Origin::signed(4), 1000));
		})
}

#[test]
fn chill_other_works() {
	ExtBuilder::default()
		.existential_deposit(100)
		.balance_factor(100)
		.min_nominator_bond(1_000)
		.min_validator_bond(1_500)
		.build_and_execute(|| {
			let initial_validators = Validators::<Test>::count();
			let initial_nominators = Nominators::<Test>::count();
			for i in 0..15 {
				let a = 4 * i;
				let b = 4 * i + 1;
				let c = 4 * i + 2;
				let d = 4 * i + 3;
				Balances::make_free_balance_be(&a, 100_000);
				Balances::make_free_balance_be(&b, 100_000);
				Balances::make_free_balance_be(&c, 100_000);
				Balances::make_free_balance_be(&d, 100_000);

				// Nominator
				assert_ok!(Staking::bond(
					Origin::signed(a),
					b,
					1000,
					RewardDestination::Controller
				));
				assert_ok!(Staking::nominate(Origin::signed(b), vec![1]));

				// Validator
				assert_ok!(Staking::bond(
					Origin::signed(c),
					d,
					1500,
					RewardDestination::Controller
				));
				assert_ok!(Staking::validate(Origin::signed(d), ValidatorPrefs::default()));
			}

			// To chill other users, we need to:
			// * Set a minimum bond amount
			// * Set a limit
			// * Set a threshold
			//
			// If any of these are missing, we do not have enough information to allow the
			// `chill_other` to succeed from one user to another.

			// Can't chill these users
			assert_noop!(
				Staking::chill_other(Origin::signed(1337), 1),
				Error::<Test>::CannotChillOther
			);
			assert_noop!(
				Staking::chill_other(Origin::signed(1337), 3),
				Error::<Test>::CannotChillOther
			);

			// Change the minimum bond... but no limits.
			assert_ok!(Staking::set_staking_configs(
				Origin::root(),
				ConfigOp::Set(1_500),
				ConfigOp::Set(2_000),
				ConfigOp::Remove,
				ConfigOp::Remove,
				ConfigOp::Remove,
				ConfigOp::Remove
			));

			// Still can't chill these users
			assert_noop!(
				Staking::chill_other(Origin::signed(1337), 1),
				Error::<Test>::CannotChillOther
			);
			assert_noop!(
				Staking::chill_other(Origin::signed(1337), 3),
				Error::<Test>::CannotChillOther
			);

			// Add limits, but no threshold
			assert_ok!(Staking::set_staking_configs(
				Origin::root(),
				ConfigOp::Noop,
				ConfigOp::Noop,
				ConfigOp::Set(10),
				ConfigOp::Set(10),
				ConfigOp::Noop,
				ConfigOp::Noop
			));

			// Still can't chill these users
			assert_noop!(
				Staking::chill_other(Origin::signed(1337), 1),
				Error::<Test>::CannotChillOther
			);
			assert_noop!(
				Staking::chill_other(Origin::signed(1337), 3),
				Error::<Test>::CannotChillOther
			);

			// Add threshold, but no limits
			assert_ok!(Staking::set_staking_configs(
				Origin::root(),
				ConfigOp::Noop,
				ConfigOp::Noop,
				ConfigOp::Remove,
				ConfigOp::Remove,
				ConfigOp::Noop,
				ConfigOp::Noop
			));

			// Still can't chill these users
			assert_noop!(
				Staking::chill_other(Origin::signed(1337), 1),
				Error::<Test>::CannotChillOther
			);
			assert_noop!(
				Staking::chill_other(Origin::signed(1337), 3),
				Error::<Test>::CannotChillOther
			);

			// Add threshold and limits
			assert_ok!(Staking::set_staking_configs(
				Origin::root(),
				ConfigOp::Noop,
				ConfigOp::Noop,
				ConfigOp::Set(10),
				ConfigOp::Set(10),
				ConfigOp::Set(Percent::from_percent(75)),
				ConfigOp::Noop
			));

			// 16 people total because tests start with 2 active one
			assert_eq!(Nominators::<Test>::count(), 15 + initial_nominators);
			assert_eq!(Validators::<Test>::count(), 15 + initial_validators);

			// Users can now be chilled down to 7 people, so we try to remove 9 of them (starting
			// with 16)
			for i in 6..15 {
				let b = 4 * i + 1;
				let d = 4 * i + 3;
				assert_ok!(Staking::chill_other(Origin::signed(1337), b));
				assert_ok!(Staking::chill_other(Origin::signed(1337), d));
			}

			// chill a nominator. Limit is not reached, not chill-able
			assert_eq!(Nominators::<Test>::count(), 7);
			assert_noop!(
				Staking::chill_other(Origin::signed(1337), 1),
				Error::<Test>::CannotChillOther
			);
			// chill a validator. Limit is reached, chill-able.
			assert_eq!(Validators::<Test>::count(), 9);
			assert_ok!(Staking::chill_other(Origin::signed(1337), 3));
		})
}

#[test]
fn capped_stakers_works() {
	ExtBuilder::default().build_and_execute(|| {
		let validator_count = Validators::<Test>::count();
		assert_eq!(validator_count, 3);
		let nominator_count = Nominators::<Test>::count();
		assert_eq!(nominator_count, 1);

		// Change the maximums
		let max = 10;
		assert_ok!(Staking::set_staking_configs(
			Origin::root(),
			ConfigOp::Set(10),
			ConfigOp::Set(10),
			ConfigOp::Set(max),
			ConfigOp::Set(max),
			ConfigOp::Remove,
			ConfigOp::Remove,
		));

		// can create `max - validator_count` validators
		let mut some_existing_validator = AccountId::default();
		for i in 0..max - validator_count {
			let (_, controller) = testing_utils::create_stash_controller::<Test>(
				i + 10_000_000,
				100,
				RewardDestination::Controller,
			)
			.unwrap();
			assert_ok!(Staking::validate(Origin::signed(controller), ValidatorPrefs::default()));
			some_existing_validator = controller;
		}

		// but no more
		let (_, last_validator) = testing_utils::create_stash_controller::<Test>(
			1337,
			100,
			RewardDestination::Controller,
		)
		.unwrap();

		assert_noop!(
			Staking::validate(Origin::signed(last_validator), ValidatorPrefs::default()),
			Error::<Test>::TooManyValidators,
		);

		// same with nominators
		let mut some_existing_nominator = AccountId::default();
		for i in 0..max - nominator_count {
			let (_, controller) = testing_utils::create_stash_controller::<Test>(
				i + 20_000_000,
				100,
				RewardDestination::Controller,
			)
			.unwrap();
			assert_ok!(Staking::nominate(Origin::signed(controller), vec![1]));
			some_existing_nominator = controller;
		}

		// one more is too many
		let (_, last_nominator) = testing_utils::create_stash_controller::<Test>(
			30_000_000,
			100,
			RewardDestination::Controller,
		)
		.unwrap();
		assert_noop!(
			Staking::nominate(Origin::signed(last_nominator), vec![1]),
			Error::<Test>::TooManyNominators
		);

		// Re-nominate works fine
		assert_ok!(Staking::nominate(Origin::signed(some_existing_nominator), vec![1]));
		// Re-validate works fine
		assert_ok!(Staking::validate(
			Origin::signed(some_existing_validator),
			ValidatorPrefs::default()
		));

		// No problem when we set to `None` again
		assert_ok!(Staking::set_staking_configs(
			Origin::root(),
			ConfigOp::Noop,
			ConfigOp::Noop,
			ConfigOp::Remove,
			ConfigOp::Remove,
			ConfigOp::Noop,
			ConfigOp::Noop,
		));
		assert_ok!(Staking::nominate(Origin::signed(last_nominator), vec![1]));
		assert_ok!(Staking::validate(Origin::signed(last_validator), ValidatorPrefs::default()));
	})
}

#[test]
fn min_commission_works() {
	ExtBuilder::default().build_and_execute(|| {
		// account 10 controls the stash from account 11
		assert_ok!(Staking::validate(
			Origin::signed(10),
			ValidatorPrefs { commission: Perbill::from_percent(5), blocked: false }
		));

		// event emitted should be correct
		assert_eq!(
			*staking_events().last().unwrap(),
			Event::ValidatorPrefsSet(
				11,
				ValidatorPrefs { commission: Perbill::from_percent(5), blocked: false }
			)
		);

		assert_ok!(Staking::set_staking_configs(
			Origin::root(),
			ConfigOp::Remove,
			ConfigOp::Remove,
			ConfigOp::Remove,
			ConfigOp::Remove,
			ConfigOp::Remove,
			ConfigOp::Set(Perbill::from_percent(10)),
		));

		// can't make it less than 10 now
		assert_noop!(
			Staking::validate(
				Origin::signed(10),
				ValidatorPrefs { commission: Perbill::from_percent(5), blocked: false }
			),
			Error::<Test>::CommissionTooLow
		);

		// can only change to higher.
		assert_ok!(Staking::validate(
			Origin::signed(10),
			ValidatorPrefs { commission: Perbill::from_percent(10), blocked: false }
		));

		assert_ok!(Staking::validate(
			Origin::signed(10),
			ValidatorPrefs { commission: Perbill::from_percent(15), blocked: false }
		));
	})
}

#[test]
fn change_of_max_nominations() {
	use frame_election_provider_support::ElectionDataProvider;
	ExtBuilder::default()
		.add_staker(60, 61, 10, StakerStatus::Nominator(vec![1]))
		.add_staker(70, 71, 10, StakerStatus::Nominator(vec![1, 2, 3]))
		.balance_factor(10)
		.build_and_execute(|| {
			// pre-condition
			assert_eq!(MaxNominations::get(), 16);

			assert_eq!(
				Nominators::<Test>::iter()
					.map(|(k, n)| (k, n.targets.len()))
					.collect::<Vec<_>>(),
				vec![(70, 3), (101, 2), (60, 1)]
			);
			// 3 validators and 3 nominators
			assert_eq!(Staking::electing_voters(None).unwrap().len(), 3 + 3);

			// abrupt change from 16 to 4, everyone should be fine.
			MaxNominations::set(4);

			assert_eq!(
				Nominators::<Test>::iter()
					.map(|(k, n)| (k, n.targets.len()))
					.collect::<Vec<_>>(),
				vec![(70, 3), (101, 2), (60, 1)]
			);
			assert_eq!(Staking::electing_voters(None).unwrap().len(), 3 + 3);

			// abrupt change from 4 to 3, everyone should be fine.
			MaxNominations::set(3);

			assert_eq!(
				Nominators::<Test>::iter()
					.map(|(k, n)| (k, n.targets.len()))
					.collect::<Vec<_>>(),
				vec![(70, 3), (101, 2), (60, 1)]
			);
			assert_eq!(Staking::electing_voters(None).unwrap().len(), 3 + 3);

			// abrupt change from 3 to 2, this should cause some nominators to be non-decodable, and
			// thus non-existent unless if they update.
			MaxNominations::set(2);

			assert_eq!(
				Nominators::<Test>::iter()
					.map(|(k, n)| (k, n.targets.len()))
					.collect::<Vec<_>>(),
				vec![(101, 2), (60, 1)]
			);
			// 70 is still in storage..
			assert!(Nominators::<Test>::contains_key(70));
			// but its value cannot be decoded and default is returned.
			assert!(Nominators::<Test>::get(70).is_none());

			assert_eq!(Staking::electing_voters(None).unwrap().len(), 3 + 2);
			assert!(Nominators::<Test>::contains_key(101));

			// abrupt change from 2 to 1, this should cause some nominators to be non-decodable, and
			// thus non-existent unless if they update.
			MaxNominations::set(1);

			assert_eq!(
				Nominators::<Test>::iter()
					.map(|(k, n)| (k, n.targets.len()))
					.collect::<Vec<_>>(),
				vec![(60, 1)]
			);
			assert!(Nominators::<Test>::contains_key(70));
			assert!(Nominators::<Test>::contains_key(60));
			assert!(Nominators::<Test>::get(70).is_none());
			assert!(Nominators::<Test>::get(60).is_some());
			assert_eq!(Staking::electing_voters(None).unwrap().len(), 3 + 1);

			// now one of them can revive themselves by re-nominating to a proper value.
			assert_ok!(Staking::nominate(Origin::signed(71), vec![1]));
			assert_eq!(
				Nominators::<Test>::iter()
					.map(|(k, n)| (k, n.targets.len()))
					.collect::<Vec<_>>(),
				vec![(70, 1), (60, 1)]
			);

			// or they can be chilled by any account.
			assert!(Nominators::<Test>::contains_key(101));
			assert!(Nominators::<Test>::get(101).is_none());
			assert_ok!(Staking::chill_other(Origin::signed(70), 100));
			assert!(!Nominators::<Test>::contains_key(101));
			assert!(Nominators::<Test>::get(101).is_none());
		})
}

mod sorted_list_provider {
	use super::*;
	use frame_election_provider_support::SortedListProvider;

	#[test]
	fn re_nominate_does_not_change_counters_or_list() {
		ExtBuilder::default().nominate(true).build_and_execute(|| {
			// given
			let pre_insert_voter_count =
				(Nominators::<Test>::count() + Validators::<Test>::count()) as u32;
			assert_eq!(<Test as Config>::VoterList::count(), pre_insert_voter_count);

			assert_eq!(
				<Test as Config>::VoterList::iter().collect::<Vec<_>>(),
				vec![11, 21, 31, 101]
			);

			// when account 101 renominates
			assert_ok!(Staking::nominate(Origin::signed(100), vec![41]));

			// then counts don't change
			assert_eq!(<Test as Config>::VoterList::count(), pre_insert_voter_count);
			// and the list is the same
			assert_eq!(
				<Test as Config>::VoterList::iter().collect::<Vec<_>>(),
				vec![11, 21, 31, 101]
			);
		});
	}

	#[test]
	fn re_validate_does_not_change_counters_or_list() {
		ExtBuilder::default().nominate(false).build_and_execute(|| {
			// given
			let pre_insert_voter_count =
				(Nominators::<Test>::count() + Validators::<Test>::count()) as u32;
			assert_eq!(<Test as Config>::VoterList::count(), pre_insert_voter_count);

			assert_eq!(<Test as Config>::VoterList::iter().collect::<Vec<_>>(), vec![11, 21, 31]);

			// when account 11 re-validates
			assert_ok!(Staking::validate(Origin::signed(10), Default::default()));

			// then counts don't change
			assert_eq!(<Test as Config>::VoterList::count(), pre_insert_voter_count);
			// and the list is the same
			assert_eq!(<Test as Config>::VoterList::iter().collect::<Vec<_>>(), vec![11, 21, 31]);
		});
	}
}

#[test]
fn force_apply_min_commission_works() {
	let prefs = |c| ValidatorPrefs { commission: Perbill::from_percent(c), blocked: false };
	let validators = || Validators::<Test>::iter().collect::<Vec<_>>();
	ExtBuilder::default().build_and_execute(|| {
		assert_ok!(Staking::validate(Origin::signed(30), prefs(10)));
		assert_ok!(Staking::validate(Origin::signed(20), prefs(5)));

		// Given
		assert_eq!(validators(), vec![(31, prefs(10)), (21, prefs(5)), (11, prefs(0))]);
		MinCommission::<Test>::set(Perbill::from_percent(5));

		// When applying to a commission greater than min
		assert_ok!(Staking::force_apply_min_commission(Origin::signed(1), 31));
		// Then the commission is not changed
		assert_eq!(validators(), vec![(31, prefs(10)), (21, prefs(5)), (11, prefs(0))]);

		// When applying to a commission that is equal to min
		assert_ok!(Staking::force_apply_min_commission(Origin::signed(1), 21));
		// Then the commission is not changed
		assert_eq!(validators(), vec![(31, prefs(10)), (21, prefs(5)), (11, prefs(0))]);

		// When applying to a commission that is less than the min
		assert_ok!(Staking::force_apply_min_commission(Origin::signed(1), 11));
		// Then the commission is bumped to the min
		assert_eq!(validators(), vec![(31, prefs(10)), (21, prefs(5)), (11, prefs(5))]);

		// When applying commission to a validator that doesn't exist then storage is not altered
		assert_noop!(
			Staking::force_apply_min_commission(Origin::signed(1), 420),
			Error::<Test>::NotStash
		);
	});
}

#[test]
fn ledger_slash_works() {
	let c = |era, value| UnlockChunk::<Balance> { era, value };
	// Given
	let mut ledger = StakingLedger::<Test> {
		stash: 123,
		total: 10,
		active: 10,
		unlocking: bounded_vec![],
		claimed_rewards: vec![],
	};

<<<<<<< HEAD
=======
	assert_eq!(BondingDuration::get(), 3);

>>>>>>> d3ef3b45
	// When we slash a ledger with no unlocking chunks
	assert_eq!(ledger.slash(5, 1, 0), 5);
	// Then
	assert_eq!(ledger.total, 5);
	assert_eq!(ledger.active, 5);
<<<<<<< HEAD
=======
	assert_eq!(LedgerSlashPerEra::get().0, 5);
	assert_eq!(LedgerSlashPerEra::get().1, Default::default());
>>>>>>> d3ef3b45

	// When we slash a ledger with no unlocking chunks and the slash amount is greater then the
	// total
	assert_eq!(ledger.slash(11, 1, 0), 5);
	// Then
	assert_eq!(ledger.total, 0);
	assert_eq!(ledger.active, 0);
<<<<<<< HEAD

	// Given
	ledger.unlocking = bounded_vec![c(0, 10), c(1, 10)];
=======
	assert_eq!(LedgerSlashPerEra::get().0, 0);
	assert_eq!(LedgerSlashPerEra::get().1, Default::default());

	// Given
	ledger.unlocking = bounded_vec![c(4, 10), c(5, 10)];
>>>>>>> d3ef3b45
	ledger.total = 2 * 10;
	ledger.active = 0;
	// When all the chunks overlap with the slash eras
	assert_eq!(ledger.slash(20, 0, 0), 20);
	// Then
<<<<<<< HEAD
	assert_eq!(ledger.total, 0);
	assert_eq!(ledger.unlocking, vec![c(0, 0), c(1, 0)]);

	// Given
	ledger.unlocking = bounded_vec![c(0, 40), c(1, 100), c(2, 10), c(3, 250)];
	ledger.active = 500;
	ledger.total = 40 + 10 + 100 + 250 + 500; // 900

	// When we have a partial slash that touches all chunks
	assert_eq!(ledger.slash(900 / 2, 0, 0), 450);

	// Then
	assert_eq!(ledger.unlocking, vec![c(0, 40 / 2), c(1, 100 / 2), c(2, 10 / 2), c(3, 250 / 2)]);
	assert_eq!(ledger.active, 500 / 2);
	assert_eq!(ledger.total, 900 / 2);

	// Given we have the same as above,
	ledger.unlocking = bounded_vec![c(0, 40), c(1, 100), c(2, 10), c(3, 250)];
	ledger.active = 500;
	ledger.total = 40 + 10 + 100 + 250 + 500; // 900
	assert_eq!(ledger.total, 900);

	// When  we have a higher min balance
	assert_eq!(
		ledger.slash(
			900 / 2,
			25, /* min balance - chunks with era 0 & 2 will be slashed to <=25, causing it to
			     * get swept */
			0
		),
		475
	);

	// Then
	assert_eq!(ledger.active, 500 / 2);
	assert_eq!(ledger.unlocking, vec![c(0, 0), c(1, 100 / 2), c(2, 0), c(3, 250 / 2)]);
	assert_eq!(ledger.total, 425);

	// Given we have the same as above,
	ledger.unlocking = bounded_vec![c(0, 40), c(1, 100), c(2, 10), c(3, 250)];
	ledger.active = 500;
	ledger.total = 40 + 10 + 100 + 250 + 500; // 900

	// When
=======
	assert_eq!(ledger.unlocking, vec![]);
	assert_eq!(ledger.total, 0);
	assert_eq!(LedgerSlashPerEra::get().0, 0);
	assert_eq!(LedgerSlashPerEra::get().1, BTreeMap::from([(4, 0), (5, 0)]));

	// Given
	ledger.unlocking = bounded_vec![c(4, 100), c(5, 100), c(6, 100), c(7, 100)];
	ledger.total = 4 * 100;
	ledger.active = 0;
	// When the first 2 chunks don't overlap with the affected range of unlock eras.
	assert_eq!(ledger.slash(140, 0, 2), 140);
	// Then
	assert_eq!(ledger.unlocking, vec![c(4, 100), c(5, 100), c(6, 30), c(7, 30)]);
	assert_eq!(ledger.total, 4 * 100 - 140);
	assert_eq!(LedgerSlashPerEra::get().0, 0);
	assert_eq!(LedgerSlashPerEra::get().1, BTreeMap::from([(6, 30), (7, 30)]));

	// Given
	ledger.unlocking = bounded_vec![c(4, 40), c(5, 100), c(6, 10), c(7, 250)];
	ledger.active = 500;
	// 900
	ledger.total = 40 + 10 + 100 + 250 + 500;
	// When we have a partial slash that touches all chunks
	assert_eq!(ledger.slash(900 / 2, 0, 0), 450);
	// Then
	assert_eq!(ledger.active, 500 / 2);
	assert_eq!(ledger.unlocking, vec![c(4, 40 / 2), c(5, 100 / 2), c(6, 10 / 2), c(7, 250 / 2)]);
	assert_eq!(ledger.total, 900 / 2);
	assert_eq!(LedgerSlashPerEra::get().0, 500 / 2);
	assert_eq!(
		LedgerSlashPerEra::get().1,
		BTreeMap::from([(4, 40 / 2), (5, 100 / 2), (6, 10 / 2), (7, 250 / 2)])
	);

	// slash 1/4th with not chunk.
	ledger.unlocking = bounded_vec![];
	ledger.active = 500;
	ledger.total = 500;
	// When we have a partial slash that touches all chunks
	assert_eq!(ledger.slash(500 / 4, 0, 0), 500 / 4);
	// Then
	assert_eq!(ledger.active, 3 * 500 / 4);
	assert_eq!(ledger.unlocking, vec![]);
	assert_eq!(ledger.total, ledger.active);
	assert_eq!(LedgerSlashPerEra::get().0, 3 * 500 / 4);
	assert_eq!(LedgerSlashPerEra::get().1, Default::default());

	// Given we have the same as above,
	ledger.unlocking = bounded_vec![c(4, 40), c(5, 100), c(6, 10), c(7, 250)];
	ledger.active = 500;
	ledger.total = 40 + 10 + 100 + 250 + 500; // 900
	assert_eq!(ledger.total, 900);
	// When  we have a higher min balance
>>>>>>> d3ef3b45
	assert_eq!(
		ledger.slash(
			900 / 2,
			25, /* min balance - chunks with era 0 & 2 will be slashed to <=25, causing it to
			     * get swept */
			0
		),
		475
	);
<<<<<<< HEAD

	// Then
	assert_eq!(ledger.active, 500 / 2);
	assert_eq!(ledger.unlocking, vec![c(0, 0), c(1, 100 / 2), c(2, 0), c(3, 250 / 2)]);
	assert_eq!(ledger.total, 425);

	// Given
	ledger.unlocking = bounded_vec![c(0, 40), c(1, 100), c(2, 10), c(3, 250)];
	ledger.active = 500;
	ledger.total = 40 + 10 + 100 + 250 + 500; // 900

	// When
	assert_eq!(
		ledger.slash(
			500 + 10 + 250 + 100 / 2, // active + era 2 + era 3 + era 1 / 2
			0,
			2 /* slash era 2 first, so the affected parts are era 2, era 3 and ledge.active.
			   * This will cause the affected to go to zero, and then we will start slashing
			   * older chunks */
		),
		500 + 250 + 10 + 100 / 2
	);

	assert_eq!(ledger.active, 0);
	// iteration order ------------------NA----------2-------------0--------1----
	assert_eq!(ledger.unlocking, vec![c(0, 40), c(1, 100 / 2), c(2, 0), c(3, 0)]);
	assert_eq!(ledger.total, 90);

	// Given
	ledger.unlocking = bounded_vec![c(0, 100), c(1, 100), c(2, 100), c(3, 100)];
	ledger.active = 100;
	ledger.total = 5 * 100;

	// When
	assert_eq!(
		ledger.slash(
			350, // active + era 2 + era 3 + era 1 / 2
			50,
			2 /* slash era 2 first, so the affected parts are era 2, era 3 and ledge.active.
			    * This will cause the affected to go to zero, and then we will start slashing
			    * older chunks */
		),
		400
	);

	// Then
	assert_eq!(ledger.active, 0);
	// iteration order ------------------NA---------2--------0--------1----
	assert_eq!(ledger.unlocking, vec![c(0, 100), c(1, 0), c(2, 0), c(3, 0)]);
	//------goes to min balance and then gets dusted^^^
	assert_eq!(ledger.total, 100);
=======
	let dust = (10 / 2) + (40 / 2);
	assert_eq!(ledger.active, 500 / 2);
	assert_eq!(ledger.unlocking, vec![c(5, 100 / 2), c(7, 250 / 2)]);
	assert_eq!(ledger.total, 900 / 2 - dust);
	assert_eq!(LedgerSlashPerEra::get().0, 500 / 2);
	assert_eq!(
		LedgerSlashPerEra::get().1,
		BTreeMap::from([(4, 0), (5, 100 / 2), (6, 0), (7, 250 / 2)])
	);

	// Given
	// slash order --------------------NA--------2----------0----------1----
	ledger.unlocking = bounded_vec![c(4, 40), c(5, 100), c(6, 10), c(7, 250)];
	ledger.active = 500;
	ledger.total = 40 + 10 + 100 + 250 + 500; // 900
	assert_eq!(
		ledger.slash(
			500 + 10 + 250 + 100 / 2, // active + era 6 + era 7 + era 5 / 2
			0,
			2 /* slash era 2+4 first, so the affected parts are era 2+4, era 3+4 and
			   * ledge.active. This will cause the affected to go to zero, and then we will
			   * start slashing older chunks */
		),
		500 + 250 + 10 + 100 / 2
	);
	// Then
	assert_eq!(ledger.active, 0);
	assert_eq!(ledger.unlocking, vec![c(4, 40), c(5, 100 / 2)]);
	assert_eq!(ledger.total, 90);
	assert_eq!(LedgerSlashPerEra::get().0, 0);
	assert_eq!(LedgerSlashPerEra::get().1, BTreeMap::from([(5, 100 / 2), (6, 0), (7, 0)]));

	// Given
	// iteration order------------------NA---------2----------0----------1----
	ledger.unlocking = bounded_vec![c(4, 100), c(5, 100), c(6, 100), c(7, 100)];
	ledger.active = 100;
	ledger.total = 5 * 100;
	// When
	assert_eq!(
		ledger.slash(
			351, // active + era 6 + era 7 + era 5 / 2 + 1
			50,  // min balance - everything slashed below 50 will get dusted
			2    /* slash era 2+4 first, so the affected parts are era 2+4, era 3+4 and
			      * ledge.active. This will cause the affected to go to zero, and then we will
			      * start slashing older chunks */
		),
		400
	);
	// Then
	assert_eq!(ledger.active, 0);
	assert_eq!(ledger.unlocking, vec![c(4, 100)]);
	assert_eq!(ledger.total, 100);
	assert_eq!(LedgerSlashPerEra::get().0, 0);
	assert_eq!(LedgerSlashPerEra::get().1, BTreeMap::from([(5, 0), (6, 0), (7, 0)]));
>>>>>>> d3ef3b45

	// Tests for saturating arithmetic

	// Given
	let slash = u64::MAX as Balance * 2;
	let value = slash
		- (9 * 4) // The value of the other parts of ledger that will get slashed
		+ 1;
<<<<<<< HEAD
	// slash * value will saturate
	assert!(slash.checked_mul(value - 20).is_none());

	ledger.active = 10;
	ledger.unlocking = bounded_vec![c(0, 10), c(1, 10), c(2, 10), c(3, value)];

	ledger.total = value + 40;

	// When
	assert_eq!(ledger.slash(slash, 0, 0), slash);

	// Then
	assert_eq!(ledger.active, 1); // slash of 9
	assert_eq!(
		ledger.unlocking,
		vec![
			c(0, 1), // slash of 9
			c(1, 1), // slash of 9
			c(2, 1), // slash of 9 ------------(slash - 9 * 4).min(value)
			c(3, 1), // saturates, so slash of remaining_slash.min(value)
		]
	);
	assert_eq!(ledger.total, 5);
=======

	ledger.active = 10;
	ledger.unlocking = bounded_vec![c(4, 10), c(5, 10), c(6, 10), c(7, value)];
	ledger.total = value + 40;
	// When
	let slash_amount = ledger.slash(slash, 0, 0);
	assert_eq_error_rate!(slash_amount, slash, 5);
	// Then
	assert_eq!(ledger.active, 0); // slash of 9
	assert_eq!(ledger.unlocking, vec![]);
	assert_eq!(ledger.total, 0);
	assert_eq!(LedgerSlashPerEra::get().0, 0);
	assert_eq!(LedgerSlashPerEra::get().1, BTreeMap::from([(4, 0), (5, 0), (6, 0), (7, 0)]));
>>>>>>> d3ef3b45

	// Given
	let slash = u64::MAX as Balance * 2;
	let value = u64::MAX as Balance * 2;
	let unit = 100;
	// slash * value that will saturate
	assert!(slash.checked_mul(value).is_none());
<<<<<<< HEAD
	// but slash * unit.
	assert!(slash.checked_mul(unit).is_some());

	ledger.unlocking = bounded_vec![c(0, unit), c(1, value), c(2, unit), c(3, unit)];
	//------------------------------note value^^^
	ledger.active = unit;
	ledger.total = unit * 4 + value;

	// When
	assert_eq!(ledger.slash(slash, 0, 0), slash);

	// Then

	// The amount slashed out of `unit`
	let unit_slash = {
		let affected_balance = value + unit * 4;
		slash * unit / affected_balance
	};
	// `unit` after the slash is applied
	let unit_slashed = unit - unit_slash;

	// `value` after the slash is applied
	let value_slashed = {
		// We slash active and era 1 before we slash era 2
		let previous_slashed_amount = unit_slash * 2;
		let remaining_slash = slash - previous_slashed_amount;
		value - remaining_slash
	};
	assert_eq!(ledger.active, unit_slashed);
	assert_eq!(
		ledger.unlocking,
		vec![
			c(0, unit_slashed),
			// We reached the slash here because we slashed value.min(remaining_slash), which was
			// remaining_slash
			c(1, value_slashed),
			c(2, unit), /* The rest are untouched even though they where in the slashing range.
			             * This is problematic for pools, but should be rare enough that its ok. */
			c(3, unit)
		]
	);
	assert_eq!(ledger.total, unit_slashed + unit_slashed + value_slashed + unit + unit);
=======
	// but slash * unit won't.
	assert!(slash.checked_mul(unit).is_some());
	ledger.unlocking = bounded_vec![c(4, unit), c(5, value), c(6, unit), c(7, unit)];
	//--------------------------------------note value^^^
	ledger.active = unit;
	ledger.total = unit * 4 + value;
	// When
	assert_eq!(ledger.slash(slash, 0, 0), slash - 43);
	// Then
	// The amount slashed out of `unit`
	let affected_balance = value + unit * 4;
	let ratio = Perquintill::from_rational(slash, affected_balance);
	// `unit` after the slash is applied
	let unit_slashed = {
		let unit_slash = ratio * unit;
		unit - unit_slash
	};
	let value_slashed = {
		let value_slash = ratio * value;
		value - value_slash
	};
	assert_eq!(ledger.active, unit_slashed);
	assert_eq!(ledger.unlocking, vec![c(5, value_slashed)]);
	assert_eq!(ledger.total, value_slashed);
	assert_eq!(LedgerSlashPerEra::get().0, 0);
	assert_eq!(
		LedgerSlashPerEra::get().1,
		BTreeMap::from([(4, 0), (5, value_slashed), (6, 0), (7, 0)])
	);
>>>>>>> d3ef3b45
}<|MERGE_RESOLUTION|>--- conflicted
+++ resolved
@@ -4837,21 +4837,15 @@
 		claimed_rewards: vec![],
 	};
 
-<<<<<<< HEAD
-=======
 	assert_eq!(BondingDuration::get(), 3);
 
->>>>>>> d3ef3b45
 	// When we slash a ledger with no unlocking chunks
 	assert_eq!(ledger.slash(5, 1, 0), 5);
 	// Then
 	assert_eq!(ledger.total, 5);
 	assert_eq!(ledger.active, 5);
-<<<<<<< HEAD
-=======
 	assert_eq!(LedgerSlashPerEra::get().0, 5);
 	assert_eq!(LedgerSlashPerEra::get().1, Default::default());
->>>>>>> d3ef3b45
 
 	// When we slash a ledger with no unlocking chunks and the slash amount is greater then the
 	// total
@@ -4859,68 +4853,16 @@
 	// Then
 	assert_eq!(ledger.total, 0);
 	assert_eq!(ledger.active, 0);
-<<<<<<< HEAD
-
-	// Given
-	ledger.unlocking = bounded_vec![c(0, 10), c(1, 10)];
-=======
 	assert_eq!(LedgerSlashPerEra::get().0, 0);
 	assert_eq!(LedgerSlashPerEra::get().1, Default::default());
 
 	// Given
 	ledger.unlocking = bounded_vec![c(4, 10), c(5, 10)];
->>>>>>> d3ef3b45
 	ledger.total = 2 * 10;
 	ledger.active = 0;
 	// When all the chunks overlap with the slash eras
 	assert_eq!(ledger.slash(20, 0, 0), 20);
 	// Then
-<<<<<<< HEAD
-	assert_eq!(ledger.total, 0);
-	assert_eq!(ledger.unlocking, vec![c(0, 0), c(1, 0)]);
-
-	// Given
-	ledger.unlocking = bounded_vec![c(0, 40), c(1, 100), c(2, 10), c(3, 250)];
-	ledger.active = 500;
-	ledger.total = 40 + 10 + 100 + 250 + 500; // 900
-
-	// When we have a partial slash that touches all chunks
-	assert_eq!(ledger.slash(900 / 2, 0, 0), 450);
-
-	// Then
-	assert_eq!(ledger.unlocking, vec![c(0, 40 / 2), c(1, 100 / 2), c(2, 10 / 2), c(3, 250 / 2)]);
-	assert_eq!(ledger.active, 500 / 2);
-	assert_eq!(ledger.total, 900 / 2);
-
-	// Given we have the same as above,
-	ledger.unlocking = bounded_vec![c(0, 40), c(1, 100), c(2, 10), c(3, 250)];
-	ledger.active = 500;
-	ledger.total = 40 + 10 + 100 + 250 + 500; // 900
-	assert_eq!(ledger.total, 900);
-
-	// When  we have a higher min balance
-	assert_eq!(
-		ledger.slash(
-			900 / 2,
-			25, /* min balance - chunks with era 0 & 2 will be slashed to <=25, causing it to
-			     * get swept */
-			0
-		),
-		475
-	);
-
-	// Then
-	assert_eq!(ledger.active, 500 / 2);
-	assert_eq!(ledger.unlocking, vec![c(0, 0), c(1, 100 / 2), c(2, 0), c(3, 250 / 2)]);
-	assert_eq!(ledger.total, 425);
-
-	// Given we have the same as above,
-	ledger.unlocking = bounded_vec![c(0, 40), c(1, 100), c(2, 10), c(3, 250)];
-	ledger.active = 500;
-	ledger.total = 40 + 10 + 100 + 250 + 500; // 900
-
-	// When
-=======
 	assert_eq!(ledger.unlocking, vec![]);
 	assert_eq!(ledger.total, 0);
 	assert_eq!(LedgerSlashPerEra::get().0, 0);
@@ -4974,7 +4916,6 @@
 	ledger.total = 40 + 10 + 100 + 250 + 500; // 900
 	assert_eq!(ledger.total, 900);
 	// When  we have a higher min balance
->>>>>>> d3ef3b45
 	assert_eq!(
 		ledger.slash(
 			900 / 2,
@@ -4984,59 +4925,6 @@
 		),
 		475
 	);
-<<<<<<< HEAD
-
-	// Then
-	assert_eq!(ledger.active, 500 / 2);
-	assert_eq!(ledger.unlocking, vec![c(0, 0), c(1, 100 / 2), c(2, 0), c(3, 250 / 2)]);
-	assert_eq!(ledger.total, 425);
-
-	// Given
-	ledger.unlocking = bounded_vec![c(0, 40), c(1, 100), c(2, 10), c(3, 250)];
-	ledger.active = 500;
-	ledger.total = 40 + 10 + 100 + 250 + 500; // 900
-
-	// When
-	assert_eq!(
-		ledger.slash(
-			500 + 10 + 250 + 100 / 2, // active + era 2 + era 3 + era 1 / 2
-			0,
-			2 /* slash era 2 first, so the affected parts are era 2, era 3 and ledge.active.
-			   * This will cause the affected to go to zero, and then we will start slashing
-			   * older chunks */
-		),
-		500 + 250 + 10 + 100 / 2
-	);
-
-	assert_eq!(ledger.active, 0);
-	// iteration order ------------------NA----------2-------------0--------1----
-	assert_eq!(ledger.unlocking, vec![c(0, 40), c(1, 100 / 2), c(2, 0), c(3, 0)]);
-	assert_eq!(ledger.total, 90);
-
-	// Given
-	ledger.unlocking = bounded_vec![c(0, 100), c(1, 100), c(2, 100), c(3, 100)];
-	ledger.active = 100;
-	ledger.total = 5 * 100;
-
-	// When
-	assert_eq!(
-		ledger.slash(
-			350, // active + era 2 + era 3 + era 1 / 2
-			50,
-			2 /* slash era 2 first, so the affected parts are era 2, era 3 and ledge.active.
-			    * This will cause the affected to go to zero, and then we will start slashing
-			    * older chunks */
-		),
-		400
-	);
-
-	// Then
-	assert_eq!(ledger.active, 0);
-	// iteration order ------------------NA---------2--------0--------1----
-	assert_eq!(ledger.unlocking, vec![c(0, 100), c(1, 0), c(2, 0), c(3, 0)]);
-	//------goes to min balance and then gets dusted^^^
-	assert_eq!(ledger.total, 100);
-=======
 	let dust = (10 / 2) + (40 / 2);
 	assert_eq!(ledger.active, 500 / 2);
 	assert_eq!(ledger.unlocking, vec![c(5, 100 / 2), c(7, 250 / 2)]);
@@ -5091,7 +4979,6 @@
 	assert_eq!(ledger.total, 100);
 	assert_eq!(LedgerSlashPerEra::get().0, 0);
 	assert_eq!(LedgerSlashPerEra::get().1, BTreeMap::from([(5, 0), (6, 0), (7, 0)]));
->>>>>>> d3ef3b45
 
 	// Tests for saturating arithmetic
 
@@ -5100,31 +4987,6 @@
 	let value = slash
 		- (9 * 4) // The value of the other parts of ledger that will get slashed
 		+ 1;
-<<<<<<< HEAD
-	// slash * value will saturate
-	assert!(slash.checked_mul(value - 20).is_none());
-
-	ledger.active = 10;
-	ledger.unlocking = bounded_vec![c(0, 10), c(1, 10), c(2, 10), c(3, value)];
-
-	ledger.total = value + 40;
-
-	// When
-	assert_eq!(ledger.slash(slash, 0, 0), slash);
-
-	// Then
-	assert_eq!(ledger.active, 1); // slash of 9
-	assert_eq!(
-		ledger.unlocking,
-		vec![
-			c(0, 1), // slash of 9
-			c(1, 1), // slash of 9
-			c(2, 1), // slash of 9 ------------(slash - 9 * 4).min(value)
-			c(3, 1), // saturates, so slash of remaining_slash.min(value)
-		]
-	);
-	assert_eq!(ledger.total, 5);
-=======
 
 	ledger.active = 10;
 	ledger.unlocking = bounded_vec![c(4, 10), c(5, 10), c(6, 10), c(7, value)];
@@ -5138,7 +5000,6 @@
 	assert_eq!(ledger.total, 0);
 	assert_eq!(LedgerSlashPerEra::get().0, 0);
 	assert_eq!(LedgerSlashPerEra::get().1, BTreeMap::from([(4, 0), (5, 0), (6, 0), (7, 0)]));
->>>>>>> d3ef3b45
 
 	// Given
 	let slash = u64::MAX as Balance * 2;
@@ -5146,50 +5007,6 @@
 	let unit = 100;
 	// slash * value that will saturate
 	assert!(slash.checked_mul(value).is_none());
-<<<<<<< HEAD
-	// but slash * unit.
-	assert!(slash.checked_mul(unit).is_some());
-
-	ledger.unlocking = bounded_vec![c(0, unit), c(1, value), c(2, unit), c(3, unit)];
-	//------------------------------note value^^^
-	ledger.active = unit;
-	ledger.total = unit * 4 + value;
-
-	// When
-	assert_eq!(ledger.slash(slash, 0, 0), slash);
-
-	// Then
-
-	// The amount slashed out of `unit`
-	let unit_slash = {
-		let affected_balance = value + unit * 4;
-		slash * unit / affected_balance
-	};
-	// `unit` after the slash is applied
-	let unit_slashed = unit - unit_slash;
-
-	// `value` after the slash is applied
-	let value_slashed = {
-		// We slash active and era 1 before we slash era 2
-		let previous_slashed_amount = unit_slash * 2;
-		let remaining_slash = slash - previous_slashed_amount;
-		value - remaining_slash
-	};
-	assert_eq!(ledger.active, unit_slashed);
-	assert_eq!(
-		ledger.unlocking,
-		vec![
-			c(0, unit_slashed),
-			// We reached the slash here because we slashed value.min(remaining_slash), which was
-			// remaining_slash
-			c(1, value_slashed),
-			c(2, unit), /* The rest are untouched even though they where in the slashing range.
-			             * This is problematic for pools, but should be rare enough that its ok. */
-			c(3, unit)
-		]
-	);
-	assert_eq!(ledger.total, unit_slashed + unit_slashed + value_slashed + unit + unit);
-=======
 	// but slash * unit won't.
 	assert!(slash.checked_mul(unit).is_some());
 	ledger.unlocking = bounded_vec![c(4, unit), c(5, value), c(6, unit), c(7, unit)];
@@ -5219,5 +5036,4 @@
 		LedgerSlashPerEra::get().1,
 		BTreeMap::from([(4, 0), (5, value_slashed), (6, 0), (7, 0)])
 	);
->>>>>>> d3ef3b45
 }