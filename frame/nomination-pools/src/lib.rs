--- conflicted
+++ resolved
@@ -1393,8 +1393,7 @@
 		/// `NoMoreChunks` error from the staking system.
 		#[pallet::weight(T::WeightInfo::unbond())]
 		#[transactional]
-<<<<<<< HEAD
-		pub fn unbond_other(
+		pub fn unbond(
 			origin: OriginFor<T>,
 			delegator_account: T::AccountId,
 			mut unbonding_points: BalanceOf<T>,
@@ -1402,15 +1401,7 @@
 			let caller = ensure_signed(origin)?;
 			let (mut delegator, mut bonded_pool, mut reward_pool) =
 				Self::get_delegator_with_pools(&delegator_account)?;
-			bonded_pool.ok_to_unbond_other_with(&caller, &delegator_account, &delegator)?;
-=======
-		pub fn unbond(origin: OriginFor<T>, delegator_account: T::AccountId) -> DispatchResult {
-			let caller = ensure_signed(origin)?;
-			let (mut delegator, mut bonded_pool, mut reward_pool) =
-				Self::get_delegator_with_pools(&delegator_account)?;
-
 			bonded_pool.ok_to_unbond_with(&caller, &delegator_account, &delegator)?;
->>>>>>> 5e183c11
 
 			unbonding_points = unbonding_points.min(delegator.active_points());
 			// Claim the the payout prior to unbonding. Once the user is unbonding their points
@@ -1526,14 +1517,10 @@
 
 			let bonded_pool = BondedPool::<T>::get(delegator.pool_id)
 				.defensive_ok_or_else(|| Error::<T>::PoolNotFound)?;
-<<<<<<< HEAD
 			let mut sub_pools = SubPoolsStorage::<T>::get(delegator.pool_id)
 				.defensive_ok_or_else(|| Error::<T>::SubPoolsNotFound)?;
 
-			let should_remove_pool = bonded_pool.ok_to_withdraw_unbonded_other_with(
-=======
 			let should_remove_pool = bonded_pool.ok_to_withdraw_unbonded_with(
->>>>>>> 5e183c11
 				&caller,
 				&delegator_account,
 				&delegator,
@@ -1589,14 +1576,13 @@
 				amount: balance_to_unbond,
 			});
 
-<<<<<<< HEAD
 			let post_info_weight = if delegator.active_points().is_zero() {
 				// delegator being reaped.
 				Delegators::<T>::remove(&delegator_account);
 				if should_remove_pool {
+					let reward_account = bonded_pool.reward_account();
 					ReversePoolIdLookup::<T>::remove(bonded_pool.bonded_account());
 					RewardPools::<T>::remove(delegator.pool_id);
-					Self::deposit_event(Event::<T>::Destroyed { pool_id: delegator.pool_id });
 					SubPoolsStorage::<T>::remove(delegator.pool_id);
 					// Kill accounts from storage by making their balance go below ED. We assume
 					// that the accounts have no references that would prevent destruction once we
@@ -1606,51 +1592,29 @@
 							.unwrap_or_default(),
 						Zero::zero()
 					);
-					T::Currency::make_free_balance_be(&bonded_pool.reward_account(), Zero::zero());
+					let reward_pool_remaining = T::Currency::free_balance(&reward_account);
+					// This shouldn't fail, but if it does we don't really care
+					let _ = T::Currency::transfer(
+						&reward_account,
+						&delegator_account,
+						reward_pool_remaining,
+						ExistenceRequirement::AllowDeath,
+					);
+					T::Currency::make_free_balance_be(&reward_account, Zero::zero());
 					T::Currency::make_free_balance_be(&bonded_pool.bonded_account(), Zero::zero());
+					Self::deposit_event(Event::<T>::Destroyed { pool_id: delegator.pool_id });
 					bonded_pool.remove();
 					None
 				} else {
 					bonded_pool.dec_delegators().put();
 					SubPoolsStorage::<T>::insert(&delegator.pool_id, sub_pools);
-					Some(T::WeightInfo::withdraw_unbonded_other_update(num_slashing_spans))
+					Some(T::WeightInfo::withdraw_unbonded_update(num_slashing_spans))
 				}
-=======
-			let post_info_weight = if should_remove_pool {
-				let reward_account = bonded_pool.reward_account();
-				ReversePoolIdLookup::<T>::remove(bonded_pool.bonded_account());
-				RewardPools::<T>::remove(delegator.pool_id);
-				Self::deposit_event(Event::<T>::Destroyed { pool_id: delegator.pool_id });
-				SubPoolsStorage::<T>::remove(delegator.pool_id);
-				// Kill accounts from storage by making their balance go below ED. We assume that
-				// the accounts have no references that would prevent destruction once we get to
-				// this point.
-				debug_assert_eq!(
-					T::StakingInterface::total_stake(&bonded_pool.bonded_account())
-						.unwrap_or_default(),
-					Zero::zero()
-				);
-				let reward_pool_remaining = T::Currency::free_balance(&reward_account);
-				// This shouldn't fail, but if it does we don't really care
-				let _ = T::Currency::transfer(
-					&reward_account,
-					&delegator_account,
-					reward_pool_remaining,
-					ExistenceRequirement::AllowDeath,
-				);
-				T::Currency::make_free_balance_be(&bonded_pool.bonded_account(), Zero::zero());
-				bonded_pool.remove();
-				None
->>>>>>> 5e183c11
 			} else {
 				// we certainly don't need to delete any pools, because no one is being removed.
 				SubPoolsStorage::<T>::insert(&delegator.pool_id, sub_pools);
-<<<<<<< HEAD
 				Delegators::<T>::insert(&delegator_account, delegator);
-				Some(T::WeightInfo::withdraw_unbonded_other_update(num_slashing_spans))
-=======
 				Some(T::WeightInfo::withdraw_unbonded_update(num_slashing_spans))
->>>>>>> 5e183c11
 			};
 
 			Ok(post_info_weight.into())
