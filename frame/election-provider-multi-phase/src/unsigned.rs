// This file is part of Substrate.

// Copyright (C) 2020-2022 Parity Technologies (UK) Ltd.
// SPDX-License-Identifier: Apache-2.0

// Licensed under the Apache License, Version 2.0 (the "License");
// you may not use this file except in compliance with the License.
// You may obtain a copy of the License at
//
// 	http://www.apache.org/licenses/LICENSE-2.0
//
// Unless required by applicable law or agreed to in writing, software
// distributed under the License is distributed on an "AS IS" BASIS,
// WITHOUT WARRANTIES OR CONDITIONS OF ANY KIND, either express or implied.
// See the License for the specific language governing permissions and
// limitations under the License.

//! The unsigned phase, and its miner.

use crate::{
	helpers, Call, Config, ElectionCompute, Error, FeasibilityError, Pallet, RawSolution,
	ReadySolution, RoundSnapshot, SolutionAccuracyOf, SolutionOf, SolutionOrSnapshotSize, Weight,
	WeightInfo,
};
use codec::Encode;
<<<<<<< HEAD
use frame_election_provider_support::{ElectionDataProvider, NposSolver, PerThing128};
use frame_support::{dispatch::DispatchResult, ensure, traits::Get, BoundedVec};
=======
use frame_election_provider_support::{IntoUnboundedVoters, NposSolver, PerThing128};
use frame_support::{dispatch::DispatchResult, ensure, traits::Get};
>>>>>>> 7ca67ee8
use frame_system::offchain::SubmitTransaction;
use sp_arithmetic::Perbill;
use sp_npos_elections::{
	assignment_ratio_to_staked_normalized, assignment_staked_to_ratio_normalized, is_score_better,
	ElectionResult, NposSolution,
};
use sp_runtime::{
	offchain::storage::{MutateStorageError, StorageValueRef},
	DispatchError, SaturatedConversion,
};
use sp_std::{cmp::Ordering, prelude::*};

/// Storage key used to store the last block number at which offchain worker ran.
pub(crate) const OFFCHAIN_LAST_BLOCK: &[u8] = b"parity/multi-phase-unsigned-election";

/// Storage key used to store the offchain worker running status.
pub(crate) const OFFCHAIN_LOCK: &[u8] = b"parity/multi-phase-unsigned-election/lock";

/// Storage key used to cache the solution `call`.
pub(crate) const OFFCHAIN_CACHED_CALL: &[u8] = b"parity/multi-phase-unsigned-election/call";

/// A voter's fundamental data: their ID, their stake, and the list of candidates for whom they
/// voted.
<<<<<<< HEAD
pub type VoterOf<T> = (
	<T as frame_system::Config>::AccountId,
	sp_npos_elections::VoteWeight,
	BoundedVec<
		<T as frame_system::Config>::AccountId,
		<<T as Config>::DataProvider as ElectionDataProvider>::MaxVotesPerVoter,
	>,
);
=======
pub type VoterOf<T> = frame_election_provider_support::VoterOf<<T as Config>::DataProvider>;
>>>>>>> 7ca67ee8

/// The relative distribution of a voter's stake among the winning targets.
pub type Assignment<T> =
	sp_npos_elections::Assignment<<T as frame_system::Config>::AccountId, SolutionAccuracyOf<T>>;

/// The [`IndexAssignment`][sp_npos_elections::IndexAssignment] type specialized for a particular
/// runtime `T`.
pub type IndexAssignmentOf<T> = sp_npos_elections::IndexAssignmentOf<SolutionOf<T>>;

/// Error type of the pallet's [`crate::Config::Solver`].
pub type SolverErrorOf<T> = <<T as Config>::Solver as NposSolver>::Error;

/// Error type for operations related to the OCW npos solution miner.
#[derive(frame_support::DebugNoBound, frame_support::PartialEqNoBound)]
pub enum MinerError<T: Config> {
	/// An internal error in the NPoS elections crate.
	NposElections(sp_npos_elections::Error),
	/// Snapshot data was unavailable unexpectedly.
	SnapshotUnAvailable,
	/// Submitting a transaction to the pool failed.
	PoolSubmissionFailed,
	/// The pre-dispatch checks failed for the mined solution.
	PreDispatchChecksFailed(DispatchError),
	/// The solution generated from the miner is not feasible.
	Feasibility(FeasibilityError),
	/// Something went wrong fetching the lock.
	Lock(&'static str),
	/// Cannot restore a solution that was not stored.
	NoStoredSolution,
	/// Cached solution is not a `submit_unsigned` call.
	SolutionCallInvalid,
	/// Failed to store a solution.
	FailedToStoreSolution,
	/// There are no more voters to remove to trim the solution.
	NoMoreVoters,
	/// An error from the solver.
	Solver(SolverErrorOf<T>),
}

impl<T: Config> From<sp_npos_elections::Error> for MinerError<T> {
	fn from(e: sp_npos_elections::Error) -> Self {
		MinerError::NposElections(e)
	}
}

impl<T: Config> From<FeasibilityError> for MinerError<T> {
	fn from(e: FeasibilityError) -> Self {
		MinerError::Feasibility(e)
	}
}

/// Save a given call into OCW storage.
fn save_solution<T: Config>(call: &Call<T>) -> Result<(), MinerError<T>> {
	log!(debug, "saving a call to the offchain storage.");
	let storage = StorageValueRef::persistent(&OFFCHAIN_CACHED_CALL);
	match storage.mutate::<_, (), _>(|_| Ok(call.clone())) {
		Ok(_) => Ok(()),
		Err(MutateStorageError::ConcurrentModification(_)) =>
			Err(MinerError::FailedToStoreSolution),
		Err(MutateStorageError::ValueFunctionFailed(_)) => {
			// this branch should be unreachable according to the definition of
			// `StorageValueRef::mutate`: that function should only ever `Err` if the closure we
			// pass it returns an error. however, for safety in case the definition changes, we do
			// not optimize the branch away or panic.
			Err(MinerError::FailedToStoreSolution)
		},
	}
}

/// Get a saved solution from OCW storage if it exists.
fn restore_solution<T: Config>() -> Result<Call<T>, MinerError<T>> {
	StorageValueRef::persistent(&OFFCHAIN_CACHED_CALL)
		.get()
		.ok()
		.flatten()
		.ok_or(MinerError::NoStoredSolution)
}

/// Clear a saved solution from OCW storage.
pub(super) fn kill_ocw_solution<T: Config>() {
	log!(debug, "clearing offchain call cache storage.");
	let mut storage = StorageValueRef::persistent(&OFFCHAIN_CACHED_CALL);
	storage.clear();
}

/// Clear the offchain repeat storage.
///
/// After calling this, the next offchain worker is guaranteed to work, with respect to the
/// frequency repeat.
fn clear_offchain_repeat_frequency() {
	let mut last_block = StorageValueRef::persistent(&OFFCHAIN_LAST_BLOCK);
	last_block.clear();
}

/// `true` when OCW storage contains a solution
#[cfg(test)]
fn ocw_solution_exists<T: Config>() -> bool {
	matches!(StorageValueRef::persistent(&OFFCHAIN_CACHED_CALL).get::<Call<T>>(), Ok(Some(_)))
}

impl<T: Config> Pallet<T> {
	/// Attempt to restore a solution from cache. Otherwise, compute it fresh. Either way, submit
	/// if our call's score is greater than that of the cached solution.
	pub fn restore_or_compute_then_maybe_submit() -> Result<(), MinerError<T>> {
		log!(debug, "miner attempting to restore or compute an unsigned solution.");

		let call = restore_solution::<T>()
			.and_then(|call| {
				// ensure the cached call is still current before submitting
				if let Call::submit_unsigned { raw_solution, .. } = &call {
					// prevent errors arising from state changes in a forkful chain
					Self::basic_checks(raw_solution, "restored")?;
					Ok(call)
				} else {
					Err(MinerError::SolutionCallInvalid)
				}
			})
			.or_else::<MinerError<T>, _>(|error| {
				log!(debug, "restoring solution failed due to {:?}", error);
				match error {
					MinerError::NoStoredSolution => {
						log!(trace, "mining a new solution.");
						// if not present or cache invalidated due to feasibility, regenerate.
						// note that failing `Feasibility` can only mean that the solution was
						// computed over a snapshot that has changed due to a fork.
						let call = Self::mine_checked_call()?;
						save_solution(&call)?;
						Ok(call)
					},
					MinerError::Feasibility(_) => {
						log!(trace, "wiping infeasible solution.");
						// kill the infeasible solution, hopefully in the next runs (whenever they
						// may be) we mine a new one.
						kill_ocw_solution::<T>();
						clear_offchain_repeat_frequency();
						Err(error)
					},
					_ => {
						// nothing to do. Return the error as-is.
						Err(error)
					},
				}
			})?;

		Self::submit_call(call)
	}

	/// Mine a new solution, cache it, and submit it back to the chain as an unsigned transaction.
	pub fn mine_check_save_submit() -> Result<(), MinerError<T>> {
		log!(debug, "miner attempting to compute an unsigned solution.");

		let call = Self::mine_checked_call()?;
		save_solution(&call)?;
		Self::submit_call(call)
	}

	/// Mine a new solution as a call. Performs all checks.
	pub fn mine_checked_call() -> Result<Call<T>, MinerError<T>> {
		// get the solution, with a load of checks to ensure if submitted, IT IS ABSOLUTELY VALID.
		let (raw_solution, witness) = Self::mine_and_check()?;

		let score = raw_solution.score.clone();
		let call: Call<T> =
			Call::submit_unsigned { raw_solution: Box::new(raw_solution), witness }.into();

		log!(
			debug,
			"mined a solution with score {:?} and size {}",
			score,
			call.using_encoded(|b| b.len())
		);

		Ok(call)
	}

	fn submit_call(call: Call<T>) -> Result<(), MinerError<T>> {
		log!(debug, "miner submitting a solution as an unsigned transaction");

		SubmitTransaction::<T, Call<T>>::submit_unsigned_transaction(call.into())
			.map_err(|_| MinerError::PoolSubmissionFailed)
	}

	// perform basic checks of a solution's validity
	//
	// Performance: note that it internally clones the provided solution.
	pub fn basic_checks(
		raw_solution: &RawSolution<SolutionOf<T>>,
		solution_type: &str,
	) -> Result<(), MinerError<T>> {
		Self::unsigned_pre_dispatch_checks(raw_solution).map_err(|err| {
			log!(debug, "pre-dispatch checks failed for {} solution: {:?}", solution_type, err);
			MinerError::PreDispatchChecksFailed(err)
		})?;

		Self::feasibility_check(raw_solution.clone(), ElectionCompute::Unsigned).map_err(
			|err| {
				log!(debug, "feasibility check failed for {} solution: {:?}", solution_type, err);
				err
			},
		)?;

		Ok(())
	}

	/// Mine a new npos solution, with all the relevant checks to make sure that it will be accepted
	/// to the chain.
	///
	/// If you want an unchecked solution, use [`Pallet::mine_solution`].
	/// If you want a checked solution and submit it at the same time, use
	/// [`Pallet::mine_check_save_submit`].
	pub fn mine_and_check(
	) -> Result<(RawSolution<SolutionOf<T>>, SolutionOrSnapshotSize), MinerError<T>> {
		let (raw_solution, witness) = Self::mine_solution::<T::Solver>()?;
		Self::basic_checks(&raw_solution, "mined")?;
		Ok((raw_solution, witness))
	}

	/// Mine a new npos solution.
	///
	/// The Npos Solver type, `S`, must have the same AccountId and Error type as the
	/// [`crate::Config::Solver`] in order to create a unified return type.
	pub fn mine_solution<S>(
	) -> Result<(RawSolution<SolutionOf<T>>, SolutionOrSnapshotSize), MinerError<T>>
	where
		S: NposSolver<AccountId = T::AccountId, Error = SolverErrorOf<T>>,
	{
		let (targets, voters) =
			Self::snapshot_unbounded().ok_or(MinerError::SnapshotUnAvailable)?;
		let desired_targets = Self::desired_targets().ok_or(MinerError::SnapshotUnAvailable)?;

		S::solve(desired_targets as usize, targets, voters.into_unbounded_voters())
			.map_err(|e| MinerError::Solver::<T>(e))
			.and_then(|e| Self::prepare_election_result::<S::Accuracy>(e))
	}

	/// Convert a raw solution from [`sp_npos_elections::ElectionResult`] to [`RawSolution`], which
	/// is ready to be submitted to the chain.
	///
	/// Will always reduce the solution as well.
	pub fn prepare_election_result<Accuracy: PerThing128>(
		election_result: ElectionResult<T::AccountId, Accuracy>,
	) -> Result<(RawSolution<SolutionOf<T>>, SolutionOrSnapshotSize), MinerError<T>> {
		// NOTE: This code path is generally not optimized as it is run offchain. Could use some at
		// some point though.

		// storage items. Note: we have already read this from storage, they must be in cache.
		let RoundSnapshot { voters, targets } =
			Self::snapshot().ok_or(MinerError::SnapshotUnAvailable)?;
		let desired_targets = Self::desired_targets().ok_or(MinerError::SnapshotUnAvailable)?;

		// now make some helper closures.
		let cache = helpers::generate_voter_cache::<T>(&voters);
		let voter_index = helpers::voter_index_fn::<T>(&cache);
		let target_index = helpers::target_index_fn::<T>(&targets);
		let voter_at = helpers::voter_at_fn::<T>(&voters);
		let target_at = helpers::target_at_fn::<T>(&targets);
		let stake_of = helpers::stake_of_fn::<T>(&voters, &cache);

		// Compute the size of a solution comprised of the selected arguments.
		//
		// This function completes in `O(edges)`; it's expensive, but linear.
		let encoded_size_of = |assignments: &[IndexAssignmentOf<T>]| {
			SolutionOf::<T>::try_from(assignments).map(|s| s.encoded_size())
		};

		let ElectionResult { assignments, winners: _ } = election_result;

		// Reduce (requires round-trip to staked form)
		let sorted_assignments = {
			// convert to staked and reduce.
			let mut staked = assignment_ratio_to_staked_normalized(assignments, &stake_of)?;

			// we reduce before sorting in order to ensure that the reduction process doesn't
			// accidentally change the sort order
			sp_npos_elections::reduce(&mut staked);

			// Sort the assignments by reversed voter stake. This ensures that we can efficiently
			// truncate the list.
			staked.sort_by_key(
				|sp_npos_elections::StakedAssignment::<T::AccountId> { who, .. }| {
					// though staked assignments are expressed in terms of absolute stake, we'd
					// still need to iterate over all votes in order to actually compute the total
					// stake. it should be faster to look it up from the cache.
					let stake = cache
						.get(who)
						.map(|idx| {
							let (_, stake, _) = voters[*idx];
							stake
						})
						.unwrap_or_default();
					sp_std::cmp::Reverse(stake)
				},
			);

			// convert back.
			assignment_staked_to_ratio_normalized(staked)?
		};

		// convert to `IndexAssignment`. This improves the runtime complexity of repeatedly
		// converting to `Solution`.
		let mut index_assignments = sorted_assignments
			.into_iter()
			.map(|assignment| IndexAssignmentOf::<T>::new(&assignment, &voter_index, &target_index))
			.collect::<Result<Vec<_>, _>>()?;

		// trim assignments list for weight and length.
		let size =
			SolutionOrSnapshotSize { voters: voters.len() as u32, targets: targets.len() as u32 };
		Self::trim_assignments_weight(
			desired_targets,
			size,
			T::MinerMaxWeight::get(),
			&mut index_assignments,
		);
		Self::trim_assignments_length(
			T::MinerMaxLength::get(),
			&mut index_assignments,
			&encoded_size_of,
		)?;

		// now make solution.
		let solution = SolutionOf::<T>::try_from(&index_assignments)?;

		// re-calc score.
		let score = solution.clone().score(stake_of, voter_at, target_at)?;

		let round = Self::round();
		Ok((RawSolution { solution, score, round }, size))
	}

	/// Greedily reduce the size of the solution to fit into the block w.r.t. weight.
	///
	/// The weight of the solution is foremost a function of the number of voters (i.e.
	/// `assignments.len()`). Aside from this, the other components of the weight are invariant. The
	/// number of winners shall not be changed (otherwise the solution is invalid) and the
	/// `ElectionSize` is merely a representation of the total number of stakers.
	///
	/// Thus, we reside to stripping away some voters from the `assignments`.
	///
	/// Note that the solution is already computed, and the winners are elected based on the merit
	/// of the entire stake in the system. Nonetheless, some of the voters will be removed further
	/// down the line.
	///
	/// Indeed, the score must be computed **after** this step. If this step reduces the score too
	/// much or remove a winner, then the solution must be discarded **after** this step.
	pub fn trim_assignments_weight(
		desired_targets: u32,
		size: SolutionOrSnapshotSize,
		max_weight: Weight,
		assignments: &mut Vec<IndexAssignmentOf<T>>,
	) {
		let maximum_allowed_voters =
			Self::maximum_voter_for_weight::<T::WeightInfo>(desired_targets, size, max_weight);
		let removing: usize =
			assignments.len().saturating_sub(maximum_allowed_voters.saturated_into());
		log!(
			debug,
			"from {} assignments, truncating to {} for weight, removing {}",
			assignments.len(),
			maximum_allowed_voters,
			removing,
		);
		assignments.truncate(maximum_allowed_voters as usize);
	}

	/// Greedily reduce the size of the solution to fit into the block w.r.t length.
	///
	/// The length of the solution is largely a function of the number of voters. The number of
	/// winners cannot be changed. Thus, to reduce the solution size, we need to strip voters.
	///
	/// Note that this solution is already computed, and winners are elected based on the merit of
	/// the total stake in the system. Nevertheless, some of the voters may be removed here.
	///
	/// Sometimes, removing a voter can cause a validator to also be implicitly removed, if
	/// that voter was the only backer of that winner. In such cases, this solution is invalid,
	/// which will be caught prior to submission.
	///
	/// The score must be computed **after** this step. If this step reduces the score too much,
	/// then the solution must be discarded.
	pub fn trim_assignments_length(
		max_allowed_length: u32,
		assignments: &mut Vec<IndexAssignmentOf<T>>,
		encoded_size_of: impl Fn(&[IndexAssignmentOf<T>]) -> Result<usize, sp_npos_elections::Error>,
	) -> Result<(), MinerError<T>> {
		// Perform a binary search for the max subset of which can fit into the allowed
		// length. Having discovered that, we can truncate efficiently.
		let max_allowed_length: usize = max_allowed_length.saturated_into();
		let mut high = assignments.len();
		let mut low = 0;

		// not much we can do if assignments are already empty.
		if high == low {
			return Ok(())
		}

		while high - low > 1 {
			let test = (high + low) / 2;
			if encoded_size_of(&assignments[..test])? <= max_allowed_length {
				low = test;
			} else {
				high = test;
			}
		}
		let maximum_allowed_voters = if low < assignments.len() &&
			encoded_size_of(&assignments[..low + 1])? <= max_allowed_length
		{
			low + 1
		} else {
			low
		};

		// ensure our post-conditions are correct
		debug_assert!(
			encoded_size_of(&assignments[..maximum_allowed_voters]).unwrap() <= max_allowed_length
		);
		debug_assert!(if maximum_allowed_voters < assignments.len() {
			encoded_size_of(&assignments[..maximum_allowed_voters + 1]).unwrap() >
				max_allowed_length
		} else {
			true
		});

		// NOTE: before this point, every access was immutable.
		// after this point, we never error.
		// check before edit.

		log!(
			debug,
			"from {} assignments, truncating to {} for length, removing {}",
			assignments.len(),
			maximum_allowed_voters,
			assignments.len().saturating_sub(maximum_allowed_voters),
		);
		assignments.truncate(maximum_allowed_voters);

		Ok(())
	}

	/// Find the maximum `len` that a solution can have in order to fit into the block weight.
	///
	/// This only returns a value between zero and `size.nominators`.
	pub fn maximum_voter_for_weight<W: WeightInfo>(
		desired_winners: u32,
		size: SolutionOrSnapshotSize,
		max_weight: Weight,
	) -> u32 {
		if size.voters < 1 {
			return size.voters
		}

		let max_voters = size.voters.max(1);
		let mut voters = max_voters;

		// helper closures.
		let weight_with = |active_voters: u32| -> Weight {
			W::submit_unsigned(size.voters, size.targets, active_voters, desired_winners)
		};

		let next_voters = |current_weight: Weight, voters: u32, step: u32| -> Result<u32, ()> {
			match current_weight.cmp(&max_weight) {
				Ordering::Less => {
					let next_voters = voters.checked_add(step);
					match next_voters {
						Some(voters) if voters < max_voters => Ok(voters),
						_ => Err(()),
					}
				},
				Ordering::Greater => voters.checked_sub(step).ok_or(()),
				Ordering::Equal => Ok(voters),
			}
		};

		// First binary-search the right amount of voters
		let mut step = voters / 2;
		let mut current_weight = weight_with(voters);

		while step > 0 {
			match next_voters(current_weight, voters, step) {
				// proceed with the binary search
				Ok(next) if next != voters => {
					voters = next;
				},
				// we are out of bounds, break out of the loop.
				Err(()) => break,
				// we found the right value - early exit the function.
				Ok(next) => return next,
			}
			step = step / 2;
			current_weight = weight_with(voters);
		}

		// Time to finish. We might have reduced less than expected due to rounding error. Increase
		// one last time if we have any room left, the reduce until we are sure we are below limit.
		while voters < max_voters && weight_with(voters + 1) < max_weight {
			voters += 1;
		}
		while voters.checked_sub(1).is_some() && weight_with(voters) > max_weight {
			voters -= 1;
		}

		let final_decision = voters.min(size.voters);
		debug_assert!(
			weight_with(final_decision) <= max_weight,
			"weight_with({}) <= {}",
			final_decision,
			max_weight,
		);
		final_decision
	}

	/// Checks if an execution of the offchain worker is permitted at the given block number, or
	/// not.
	///
	/// This makes sure that
	/// 1. we don't run on previous blocks in case of a re-org
	/// 2. we don't run twice within a window of length `T::OffchainRepeat`.
	///
	/// Returns `Ok(())` if offchain worker limit is respected, `Err(reason)` otherwise. If `Ok()`
	/// is returned, `now` is written in storage and will be used in further calls as the baseline.
	pub fn ensure_offchain_repeat_frequency(now: T::BlockNumber) -> Result<(), MinerError<T>> {
		let threshold = T::OffchainRepeat::get();
		let last_block = StorageValueRef::persistent(&OFFCHAIN_LAST_BLOCK);

		let mutate_stat = last_block.mutate::<_, &'static str, _>(
			|maybe_head: Result<Option<T::BlockNumber>, _>| {
				match maybe_head {
					Ok(Some(head)) if now < head => Err("fork."),
					Ok(Some(head)) if now >= head && now <= head + threshold =>
						Err("recently executed."),
					Ok(Some(head)) if now > head + threshold => {
						// we can run again now. Write the new head.
						Ok(now)
					},
					_ => {
						// value doesn't exists. Probably this node just booted up. Write, and run
						Ok(now)
					},
				}
			},
		);

		match mutate_stat {
			// all good
			Ok(_) => Ok(()),
			// failed to write.
			Err(MutateStorageError::ConcurrentModification(_)) =>
				Err(MinerError::Lock("failed to write to offchain db (concurrent modification).")),
			// fork etc.
			Err(MutateStorageError::ValueFunctionFailed(why)) => Err(MinerError::Lock(why)),
		}
	}

	/// Do the basics checks that MUST happen during the validation and pre-dispatch of an unsigned
	/// transaction.
	///
	/// Can optionally also be called during dispatch, if needed.
	///
	/// NOTE: Ideally, these tests should move more and more outside of this and more to the miner's
	/// code, so that we do less and less storage reads here.
	pub fn unsigned_pre_dispatch_checks(
		raw_solution: &RawSolution<SolutionOf<T>>,
	) -> DispatchResult {
		// ensure solution is timely. Don't panic yet. This is a cheap check.
		ensure!(Self::current_phase().is_unsigned_open(), Error::<T>::PreDispatchEarlySubmission);

		// ensure round is current
		ensure!(Self::round() == raw_solution.round, Error::<T>::OcwCallWrongEra);

		// ensure correct number of winners.
		ensure!(
			Self::desired_targets().unwrap_or_default() ==
				raw_solution.solution.unique_targets().len() as u32,
			Error::<T>::PreDispatchWrongWinnerCount,
		);

		// ensure score is being improved. Panic henceforth.
		ensure!(
			Self::queued_solution().map_or(true, |q: ReadySolution<_>| is_score_better::<Perbill>(
				raw_solution.score,
				q.score,
				T::SolutionImprovementThreshold::get()
			)),
			Error::<T>::PreDispatchWeakSubmission,
		);

		Ok(())
	}
}

#[cfg(test)]
mod max_weight {
	#![allow(unused_variables)]
	use super::*;
	use crate::mock::MultiPhase;

	struct TestWeight;
	impl crate::weights::WeightInfo for TestWeight {
		fn elect_queued(a: u32, d: u32) -> Weight {
			unreachable!()
		}
		fn create_snapshot_internal(v: u32, t: u32) -> Weight {
			unreachable!()
		}
		fn on_initialize_nothing() -> Weight {
			unreachable!()
		}
		fn on_initialize_open_signed() -> Weight {
			unreachable!()
		}
		fn on_initialize_open_unsigned() -> Weight {
			unreachable!()
		}
		fn finalize_signed_phase_accept_solution() -> Weight {
			unreachable!()
		}
		fn finalize_signed_phase_reject_solution() -> Weight {
			unreachable!()
		}
		fn submit(c: u32) -> Weight {
			unreachable!()
		}
		fn submit_unsigned(v: u32, t: u32, a: u32, d: u32) -> Weight {
			(0 * v + 0 * t + 1000 * a + 0 * d) as Weight
		}
		fn feasibility_check(v: u32, _t: u32, a: u32, d: u32) -> Weight {
			unreachable!()
		}
	}

	#[test]
	fn find_max_voter_binary_search_works() {
		let w = SolutionOrSnapshotSize { voters: 10, targets: 0 };

		assert_eq!(MultiPhase::maximum_voter_for_weight::<TestWeight>(0, w, 0), 0);
		assert_eq!(MultiPhase::maximum_voter_for_weight::<TestWeight>(0, w, 1), 0);
		assert_eq!(MultiPhase::maximum_voter_for_weight::<TestWeight>(0, w, 999), 0);
		assert_eq!(MultiPhase::maximum_voter_for_weight::<TestWeight>(0, w, 1000), 1);
		assert_eq!(MultiPhase::maximum_voter_for_weight::<TestWeight>(0, w, 1001), 1);
		assert_eq!(MultiPhase::maximum_voter_for_weight::<TestWeight>(0, w, 1990), 1);
		assert_eq!(MultiPhase::maximum_voter_for_weight::<TestWeight>(0, w, 1999), 1);
		assert_eq!(MultiPhase::maximum_voter_for_weight::<TestWeight>(0, w, 2000), 2);
		assert_eq!(MultiPhase::maximum_voter_for_weight::<TestWeight>(0, w, 2001), 2);
		assert_eq!(MultiPhase::maximum_voter_for_weight::<TestWeight>(0, w, 2010), 2);
		assert_eq!(MultiPhase::maximum_voter_for_weight::<TestWeight>(0, w, 2990), 2);
		assert_eq!(MultiPhase::maximum_voter_for_weight::<TestWeight>(0, w, 2999), 2);
		assert_eq!(MultiPhase::maximum_voter_for_weight::<TestWeight>(0, w, 3000), 3);
		assert_eq!(MultiPhase::maximum_voter_for_weight::<TestWeight>(0, w, 3333), 3);
		assert_eq!(MultiPhase::maximum_voter_for_weight::<TestWeight>(0, w, 5500), 5);
		assert_eq!(MultiPhase::maximum_voter_for_weight::<TestWeight>(0, w, 7777), 7);
		assert_eq!(MultiPhase::maximum_voter_for_weight::<TestWeight>(0, w, 9999), 9);
		assert_eq!(MultiPhase::maximum_voter_for_weight::<TestWeight>(0, w, 10_000), 10);
		assert_eq!(MultiPhase::maximum_voter_for_weight::<TestWeight>(0, w, 10_999), 10);
		assert_eq!(MultiPhase::maximum_voter_for_weight::<TestWeight>(0, w, 11_000), 10);
		assert_eq!(MultiPhase::maximum_voter_for_weight::<TestWeight>(0, w, 22_000), 10);

		let w = SolutionOrSnapshotSize { voters: 1, targets: 0 };

		assert_eq!(MultiPhase::maximum_voter_for_weight::<TestWeight>(0, w, 0), 0);
		assert_eq!(MultiPhase::maximum_voter_for_weight::<TestWeight>(0, w, 1), 0);
		assert_eq!(MultiPhase::maximum_voter_for_weight::<TestWeight>(0, w, 999), 0);
		assert_eq!(MultiPhase::maximum_voter_for_weight::<TestWeight>(0, w, 1000), 1);
		assert_eq!(MultiPhase::maximum_voter_for_weight::<TestWeight>(0, w, 1001), 1);
		assert_eq!(MultiPhase::maximum_voter_for_weight::<TestWeight>(0, w, 1990), 1);
		assert_eq!(MultiPhase::maximum_voter_for_weight::<TestWeight>(0, w, 1999), 1);
		assert_eq!(MultiPhase::maximum_voter_for_weight::<TestWeight>(0, w, 2000), 1);
		assert_eq!(MultiPhase::maximum_voter_for_weight::<TestWeight>(0, w, 2001), 1);
		assert_eq!(MultiPhase::maximum_voter_for_weight::<TestWeight>(0, w, 2010), 1);
		assert_eq!(MultiPhase::maximum_voter_for_weight::<TestWeight>(0, w, 3333), 1);

		let w = SolutionOrSnapshotSize { voters: 2, targets: 0 };

		assert_eq!(MultiPhase::maximum_voter_for_weight::<TestWeight>(0, w, 0), 0);
		assert_eq!(MultiPhase::maximum_voter_for_weight::<TestWeight>(0, w, 1), 0);
		assert_eq!(MultiPhase::maximum_voter_for_weight::<TestWeight>(0, w, 999), 0);
		assert_eq!(MultiPhase::maximum_voter_for_weight::<TestWeight>(0, w, 1000), 1);
		assert_eq!(MultiPhase::maximum_voter_for_weight::<TestWeight>(0, w, 1001), 1);
		assert_eq!(MultiPhase::maximum_voter_for_weight::<TestWeight>(0, w, 1999), 1);
		assert_eq!(MultiPhase::maximum_voter_for_weight::<TestWeight>(0, w, 2000), 2);
		assert_eq!(MultiPhase::maximum_voter_for_weight::<TestWeight>(0, w, 2001), 2);
		assert_eq!(MultiPhase::maximum_voter_for_weight::<TestWeight>(0, w, 2010), 2);
		assert_eq!(MultiPhase::maximum_voter_for_weight::<TestWeight>(0, w, 3333), 2);
	}
}

#[cfg(test)]
mod tests {
	use super::*;
	use crate::{
		mock::{
			roll_to, roll_to_with_ocw, trim_helpers, witness, BlockNumber, Call as OuterCall,
			ExtBuilder, Extrinsic, MinerMaxWeight, MultiPhase, Origin, Runtime, System,
			TestNposSolution, TrimHelpers, UnsignedPhase,
		},
		CurrentPhase, InvalidTransaction, Phase, QueuedSolution, TransactionSource,
		TransactionValidityError,
	};
	use codec::Decode;
	use frame_benchmarking::Zero;
	use frame_support::{
		assert_noop, assert_ok, bounded_vec, dispatch::Dispatchable, traits::OffchainWorker,
	};
	use sp_npos_elections::IndexAssignment;
	use sp_runtime::{
		offchain::storage_lock::{BlockAndTime, StorageLock},
		traits::ValidateUnsigned,
		PerU16,
	};

	type Assignment = crate::unsigned::Assignment<Runtime>;

	#[test]
	fn validate_unsigned_retracts_wrong_phase() {
		ExtBuilder::default().desired_targets(0).build_and_execute(|| {
			let solution =
				RawSolution::<TestNposSolution> { score: [5, 0, 0], ..Default::default() };
			let call = Call::submit_unsigned {
				raw_solution: Box::new(solution.clone()),
				witness: witness(),
			};

			// initial
			assert_eq!(MultiPhase::current_phase(), Phase::Off);
			assert!(matches!(
				<MultiPhase as ValidateUnsigned>::validate_unsigned(
					TransactionSource::Local,
					&call
				)
				.unwrap_err(),
				TransactionValidityError::Invalid(InvalidTransaction::Custom(0))
			));
			assert!(matches!(
				<MultiPhase as ValidateUnsigned>::pre_dispatch(&call).unwrap_err(),
				TransactionValidityError::Invalid(InvalidTransaction::Custom(0))
			));

			// signed
			roll_to(15);
			assert_eq!(MultiPhase::current_phase(), Phase::Signed);
			assert!(matches!(
				<MultiPhase as ValidateUnsigned>::validate_unsigned(
					TransactionSource::Local,
					&call
				)
				.unwrap_err(),
				TransactionValidityError::Invalid(InvalidTransaction::Custom(0))
			));
			assert!(matches!(
				<MultiPhase as ValidateUnsigned>::pre_dispatch(&call).unwrap_err(),
				TransactionValidityError::Invalid(InvalidTransaction::Custom(0))
			));

			// unsigned
			roll_to(25);
			assert!(MultiPhase::current_phase().is_unsigned());

			assert!(<MultiPhase as ValidateUnsigned>::validate_unsigned(
				TransactionSource::Local,
				&call
			)
			.is_ok());
			assert!(<MultiPhase as ValidateUnsigned>::pre_dispatch(&call).is_ok());

			// unsigned -- but not enabled.
			<CurrentPhase<Runtime>>::put(Phase::Unsigned((false, 25)));
			assert!(MultiPhase::current_phase().is_unsigned());
			assert!(matches!(
				<MultiPhase as ValidateUnsigned>::validate_unsigned(
					TransactionSource::Local,
					&call
				)
				.unwrap_err(),
				TransactionValidityError::Invalid(InvalidTransaction::Custom(0))
			));
			assert!(matches!(
				<MultiPhase as ValidateUnsigned>::pre_dispatch(&call).unwrap_err(),
				TransactionValidityError::Invalid(InvalidTransaction::Custom(0))
			));
		})
	}

	#[test]
	fn validate_unsigned_retracts_low_score() {
		ExtBuilder::default().desired_targets(0).build_and_execute(|| {
			roll_to(25);
			assert!(MultiPhase::current_phase().is_unsigned());

			let solution =
				RawSolution::<TestNposSolution> { score: [5, 0, 0], ..Default::default() };
			let call = Call::submit_unsigned {
				raw_solution: Box::new(solution.clone()),
				witness: witness(),
			};

			// initial
			assert!(<MultiPhase as ValidateUnsigned>::validate_unsigned(
				TransactionSource::Local,
				&call
			)
			.is_ok());
			assert!(<MultiPhase as ValidateUnsigned>::pre_dispatch(&call).is_ok());

			// set a better score
			let ready = ReadySolution { score: [10, 0, 0], ..Default::default() };
			<QueuedSolution<Runtime>>::put(ready);

			// won't work anymore.
			assert!(matches!(
				<MultiPhase as ValidateUnsigned>::validate_unsigned(
					TransactionSource::Local,
					&call
				)
				.unwrap_err(),
				TransactionValidityError::Invalid(InvalidTransaction::Custom(2))
			));
			assert!(matches!(
				<MultiPhase as ValidateUnsigned>::pre_dispatch(&call).unwrap_err(),
				TransactionValidityError::Invalid(InvalidTransaction::Custom(2))
			));
		})
	}

	#[test]
	fn validate_unsigned_retracts_incorrect_winner_count() {
		ExtBuilder::default().desired_targets(1).build_and_execute(|| {
			roll_to(25);
			assert!(MultiPhase::current_phase().is_unsigned());

			let raw = RawSolution::<TestNposSolution> { score: [5, 0, 0], ..Default::default() };
			let call =
				Call::submit_unsigned { raw_solution: Box::new(raw.clone()), witness: witness() };
			assert_eq!(raw.solution.unique_targets().len(), 0);

			// won't work anymore.
			assert!(matches!(
				<MultiPhase as ValidateUnsigned>::validate_unsigned(
					TransactionSource::Local,
					&call
				)
				.unwrap_err(),
				TransactionValidityError::Invalid(InvalidTransaction::Custom(1))
			));
		})
	}

	#[test]
	fn priority_is_set() {
		ExtBuilder::default()
			.miner_tx_priority(20)
			.desired_targets(0)
			.build_and_execute(|| {
				roll_to(25);
				assert!(MultiPhase::current_phase().is_unsigned());

				let solution =
					RawSolution::<TestNposSolution> { score: [5, 0, 0], ..Default::default() };
				let call = Call::submit_unsigned {
					raw_solution: Box::new(solution.clone()),
					witness: witness(),
				};

				assert_eq!(
					<MultiPhase as ValidateUnsigned>::validate_unsigned(
						TransactionSource::Local,
						&call
					)
					.unwrap()
					.priority,
					25
				);
			})
	}

	#[test]
	#[should_panic(expected = "Invalid unsigned submission must produce invalid block and \
	                           deprive validator from their authoring reward.: \
	                           Module { index: 2, error: 1, message: \
	                           Some(\"PreDispatchWrongWinnerCount\") }")]
	fn unfeasible_solution_panics() {
		ExtBuilder::default().build_and_execute(|| {
			roll_to(25);
			assert!(MultiPhase::current_phase().is_unsigned());

			// This is in itself an invalid BS solution.
			let solution =
				RawSolution::<TestNposSolution> { score: [5, 0, 0], ..Default::default() };
			let call = Call::submit_unsigned {
				raw_solution: Box::new(solution.clone()),
				witness: witness(),
			};
			let outer_call: OuterCall = call.into();
			let _ = outer_call.dispatch(Origin::none());
		})
	}

	#[test]
	#[should_panic(expected = "Invalid unsigned submission must produce invalid block and \
	                           deprive validator from their authoring reward.")]
	fn wrong_witness_panics() {
		ExtBuilder::default().build_and_execute(|| {
			roll_to(25);
			assert!(MultiPhase::current_phase().is_unsigned());

			// This solution is unfeasible as well, but we won't even get there.
			let solution =
				RawSolution::<TestNposSolution> { score: [5, 0, 0], ..Default::default() };

			let mut correct_witness = witness();
			correct_witness.voters += 1;
			correct_witness.targets -= 1;
			let call = Call::submit_unsigned {
				raw_solution: Box::new(solution.clone()),
				witness: correct_witness,
			};
			let outer_call: OuterCall = call.into();
			let _ = outer_call.dispatch(Origin::none());
		})
	}

	#[test]
	fn miner_works() {
		ExtBuilder::default().build_and_execute(|| {
			roll_to(25);
			assert!(MultiPhase::current_phase().is_unsigned());

			// ensure we have snapshots in place.
			assert!(MultiPhase::snapshot().is_some());
			assert_eq!(MultiPhase::desired_targets().unwrap(), 2);

			// mine seq_phragmen solution with 2 iters.
			let (solution, witness) =
				MultiPhase::mine_solution::<<Runtime as Config>::Solver>().unwrap();

			// ensure this solution is valid.
			assert!(MultiPhase::queued_solution().is_none());
			assert_ok!(MultiPhase::submit_unsigned(Origin::none(), Box::new(solution), witness));
			assert!(MultiPhase::queued_solution().is_some());
		})
	}

	#[test]
	fn miner_trims_weight() {
		ExtBuilder::default()
			.miner_weight(100)
			.mock_weight_info(true)
			.build_and_execute(|| {
				roll_to(25);
				assert!(MultiPhase::current_phase().is_unsigned());

				let (raw, witness) =
					MultiPhase::mine_solution::<<Runtime as Config>::Solver>().unwrap();
				let solution_weight = <Runtime as Config>::WeightInfo::submit_unsigned(
					witness.voters,
					witness.targets,
					raw.solution.voter_count() as u32,
					raw.solution.unique_targets().len() as u32,
				);
				// default solution will have 5 edges (5 * 5 + 10)
				assert_eq!(solution_weight, 35);
				assert_eq!(raw.solution.voter_count(), 5);

				// now reduce the max weight
				<MinerMaxWeight>::set(25);

				let (raw, witness) =
					MultiPhase::mine_solution::<<Runtime as Config>::Solver>().unwrap();
				let solution_weight = <Runtime as Config>::WeightInfo::submit_unsigned(
					witness.voters,
					witness.targets,
					raw.solution.voter_count() as u32,
					raw.solution.unique_targets().len() as u32,
				);
				// default solution will have 5 edges (5 * 5 + 10)
				assert_eq!(solution_weight, 25);
				assert_eq!(raw.solution.voter_count(), 3);
			})
	}

	#[test]
	fn miner_will_not_submit_if_not_enough_winners() {
		let (mut ext, _) = ExtBuilder::default().desired_targets(8).build_offchainify(0);
		ext.execute_with(|| {
			roll_to(25);
			assert!(MultiPhase::current_phase().is_unsigned());

			assert_eq!(
				MultiPhase::mine_check_save_submit().unwrap_err(),
				MinerError::PreDispatchChecksFailed(DispatchError::Module {
					index: 2,
					error: 1,
					message: Some("PreDispatchWrongWinnerCount"),
				}),
			);
		})
	}

	#[test]
	fn unsigned_per_dispatch_checks_can_only_submit_threshold_better() {
		ExtBuilder::default()
			.desired_targets(1)
			.add_voter(7, 2, bounded_vec![10])
			.add_voter(8, 5, bounded_vec![10])
			.solution_improvement_threshold(Perbill::from_percent(50))
			.build_and_execute(|| {
				roll_to(25);
				assert!(MultiPhase::current_phase().is_unsigned());
				assert_eq!(MultiPhase::desired_targets().unwrap(), 1);

				// an initial solution
				let result = ElectionResult {
					// note: This second element of backing stake is not important here.
					winners: vec![(10, 10)],
					assignments: vec![Assignment {
						who: 10,
						distribution: vec![(10, PerU16::one())],
					}],
				};
				let (solution, witness) = MultiPhase::prepare_election_result(result).unwrap();
				assert_ok!(MultiPhase::unsigned_pre_dispatch_checks(&solution));
				assert_ok!(MultiPhase::submit_unsigned(
					Origin::none(),
					Box::new(solution),
					witness
				));
				assert_eq!(MultiPhase::queued_solution().unwrap().score[0], 10);

				// trial 1: a solution who's score is only 2, i.e. 20% better in the first element.
				let result = ElectionResult {
					winners: vec![(10, 12)],
					assignments: vec![
						Assignment { who: 10, distribution: vec![(10, PerU16::one())] },
						Assignment {
							who: 7,
							// note: this percent doesn't even matter, in solution it is 100%.
							distribution: vec![(10, PerU16::one())],
						},
					],
				};
				let (solution, _) = MultiPhase::prepare_election_result(result).unwrap();
				// 12 is not 50% more than 10
				assert_eq!(solution.score[0], 12);
				assert_noop!(
					MultiPhase::unsigned_pre_dispatch_checks(&solution),
					Error::<Runtime>::PreDispatchWeakSubmission,
				);
				// submitting this will actually panic.

				// trial 2: a solution who's score is only 7, i.e. 70% better in the first element.
				let result = ElectionResult {
					winners: vec![(10, 12)],
					assignments: vec![
						Assignment { who: 10, distribution: vec![(10, PerU16::one())] },
						Assignment { who: 7, distribution: vec![(10, PerU16::one())] },
						Assignment {
							who: 8,
							// note: this percent doesn't even matter, in solution it is 100%.
							distribution: vec![(10, PerU16::one())],
						},
					],
				};
				let (solution, witness) = MultiPhase::prepare_election_result(result).unwrap();
				assert_eq!(solution.score[0], 17);

				// and it is fine
				assert_ok!(MultiPhase::unsigned_pre_dispatch_checks(&solution));
				assert_ok!(MultiPhase::submit_unsigned(
					Origin::none(),
					Box::new(solution),
					witness
				));
			})
	}

	#[test]
	fn ocw_lock_prevents_frequent_execution() {
		let (mut ext, _) = ExtBuilder::default().build_offchainify(0);
		ext.execute_with(|| {
			let offchain_repeat = <Runtime as Config>::OffchainRepeat::get();

			roll_to(25);
			assert!(MultiPhase::current_phase().is_unsigned());

			// first execution -- okay.
			assert!(MultiPhase::ensure_offchain_repeat_frequency(25).is_ok());

			// next block: rejected.
			assert_noop!(
				MultiPhase::ensure_offchain_repeat_frequency(26),
				MinerError::Lock("recently executed.")
			);

			// allowed after `OFFCHAIN_REPEAT`
			assert!(
				MultiPhase::ensure_offchain_repeat_frequency((26 + offchain_repeat).into()).is_ok()
			);

			// a fork like situation: re-execute last 3.
			assert!(MultiPhase::ensure_offchain_repeat_frequency(
				(26 + offchain_repeat - 3).into()
			)
			.is_err());
			assert!(MultiPhase::ensure_offchain_repeat_frequency(
				(26 + offchain_repeat - 2).into()
			)
			.is_err());
			assert!(MultiPhase::ensure_offchain_repeat_frequency(
				(26 + offchain_repeat - 1).into()
			)
			.is_err());
		})
	}

	#[test]
	fn ocw_lock_released_after_successful_execution() {
		// first, ensure that a successful execution releases the lock
		let (mut ext, pool) = ExtBuilder::default().build_offchainify(0);
		ext.execute_with(|| {
			let guard = StorageValueRef::persistent(&OFFCHAIN_LOCK);
			let last_block = StorageValueRef::persistent(OFFCHAIN_LAST_BLOCK);

			roll_to(25);
			assert!(MultiPhase::current_phase().is_unsigned());

			// initially, the lock is not set.
			assert!(guard.get::<bool>().unwrap().is_none());

			// a successful a-z execution.
			MultiPhase::offchain_worker(25);
			assert_eq!(pool.read().transactions.len(), 1);

			// afterwards, the lock is not set either..
			assert!(guard.get::<bool>().unwrap().is_none());
			assert_eq!(last_block.get::<BlockNumber>().unwrap(), Some(25));
		});
	}

	#[test]
	fn ocw_lock_prevents_overlapping_execution() {
		// ensure that if the guard is in hold, a new execution is not allowed.
		let (mut ext, pool) = ExtBuilder::default().build_offchainify(0);
		ext.execute_with(|| {
			roll_to(25);
			assert!(MultiPhase::current_phase().is_unsigned());

			// artificially set the value, as if another thread is mid-way.
			let mut lock = StorageLock::<BlockAndTime<System>>::with_block_deadline(
				OFFCHAIN_LOCK,
				UnsignedPhase::get().saturated_into(),
			);
			let guard = lock.lock();

			// nothing submitted.
			MultiPhase::offchain_worker(25);
			assert_eq!(pool.read().transactions.len(), 0);
			MultiPhase::offchain_worker(26);
			assert_eq!(pool.read().transactions.len(), 0);

			drop(guard);

			// 🎉 !
			MultiPhase::offchain_worker(25);
			assert_eq!(pool.read().transactions.len(), 1);
		});
	}

	#[test]
	fn ocw_only_runs_when_unsigned_open_now() {
		let (mut ext, pool) = ExtBuilder::default().build_offchainify(0);
		ext.execute_with(|| {
			roll_to(25);
			assert_eq!(MultiPhase::current_phase(), Phase::Unsigned((true, 25)));

			// we must clear the offchain storage to ensure the offchain execution check doesn't get
			// in the way.
			let mut storage = StorageValueRef::persistent(&OFFCHAIN_LAST_BLOCK);

			MultiPhase::offchain_worker(24);
			assert!(pool.read().transactions.len().is_zero());
			storage.clear();

			// creates, caches, submits without expecting previous cache value
			MultiPhase::offchain_worker(25);
			assert_eq!(pool.read().transactions.len(), 1);
			// assume that the tx has been processed
			pool.try_write().unwrap().transactions.clear();

			// locked, but also, has previously cached.
			MultiPhase::offchain_worker(26);
			assert!(pool.read().transactions.len().is_zero());
		})
	}

	#[test]
	fn ocw_clears_cache_on_unsigned_phase_open() {
		let (mut ext, pool) = ExtBuilder::default().build_offchainify(0);
		ext.execute_with(|| {
			const BLOCK: u64 = 25;
			let block_plus = |delta: u64| BLOCK + delta;
			let offchain_repeat = <Runtime as Config>::OffchainRepeat::get();

			roll_to(BLOCK);
			// we are on the first block of the unsigned phase
			assert_eq!(MultiPhase::current_phase(), Phase::Unsigned((true, BLOCK)));

			assert!(
				!ocw_solution_exists::<Runtime>(),
				"no solution should be present before we mine one",
			);

			// create and cache a solution on the first block of the unsigned phase
			MultiPhase::offchain_worker(BLOCK);
			assert!(
				ocw_solution_exists::<Runtime>(),
				"a solution must be cached after running the worker",
			);

			// record the submitted tx,
			let tx_cache_1 = pool.read().transactions[0].clone();
			// and assume it has been processed.
			pool.try_write().unwrap().transactions.clear();

			// after an election, the solution is not cleared
			// we don't actually care about the result of the election
			let _ = MultiPhase::do_elect();
			MultiPhase::offchain_worker(block_plus(1));
			assert!(ocw_solution_exists::<Runtime>(), "elections does not clear the ocw cache");

			// submit a solution with the offchain worker after the repeat interval
			MultiPhase::offchain_worker(block_plus(offchain_repeat + 1));

			// record the submitted tx,
			let tx_cache_2 = pool.read().transactions[0].clone();
			// and assume it has been processed.
			pool.try_write().unwrap().transactions.clear();

			// the OCW submitted the same solution twice since the cache was not cleared.
			assert_eq!(tx_cache_1, tx_cache_2);

			let current_block = block_plus(offchain_repeat * 2 + 2);
			// force the unsigned phase to start on the current block.
			CurrentPhase::<Runtime>::set(Phase::Unsigned((true, current_block)));

			// clear the cache and create a solution since we are on the first block of the unsigned
			// phase.
			MultiPhase::offchain_worker(current_block);
			let tx_cache_3 = pool.read().transactions[0].clone();

			// the submitted solution changes because the cache was cleared.
			assert_eq!(tx_cache_1, tx_cache_3);
		})
	}

	#[test]
	fn ocw_resubmits_after_offchain_repeat() {
		let (mut ext, pool) = ExtBuilder::default().build_offchainify(0);
		ext.execute_with(|| {
			const BLOCK: u64 = 25;
			let block_plus = |delta: i32| ((BLOCK as i32) + delta) as u64;
			let offchain_repeat = <Runtime as Config>::OffchainRepeat::get();

			roll_to(BLOCK);
			assert_eq!(MultiPhase::current_phase(), Phase::Unsigned((true, BLOCK)));

			// we must clear the offchain storage to ensure the offchain execution check doesn't get
			// in the way.
			let mut storage = StorageValueRef::persistent(&OFFCHAIN_LAST_BLOCK);

			MultiPhase::offchain_worker(block_plus(-1));
			assert!(pool.read().transactions.len().is_zero());
			storage.clear();

			// creates, caches, submits without expecting previous cache value
			MultiPhase::offchain_worker(BLOCK);
			assert_eq!(pool.read().transactions.len(), 1);
			let tx_cache = pool.read().transactions[0].clone();
			// assume that the tx has been processed
			pool.try_write().unwrap().transactions.clear();

			// attempts to resubmit the tx after the threshold has expired
			// note that we have to add 1: the semantics forbid resubmission at
			// BLOCK + offchain_repeat
			MultiPhase::offchain_worker(block_plus(1 + offchain_repeat as i32));
			assert_eq!(pool.read().transactions.len(), 1);

			// resubmitted tx is identical to first submission
			let tx = &pool.read().transactions[0];
			assert_eq!(&tx_cache, tx);
		})
	}

	#[test]
	fn ocw_regenerates_and_resubmits_after_offchain_repeat() {
		let (mut ext, pool) = ExtBuilder::default().build_offchainify(0);
		ext.execute_with(|| {
			const BLOCK: u64 = 25;
			let block_plus = |delta: i32| ((BLOCK as i32) + delta) as u64;
			let offchain_repeat = <Runtime as Config>::OffchainRepeat::get();

			roll_to(BLOCK);
			assert_eq!(MultiPhase::current_phase(), Phase::Unsigned((true, BLOCK)));

			// we must clear the offchain storage to ensure the offchain execution check doesn't get
			// in the way.
			let mut storage = StorageValueRef::persistent(&OFFCHAIN_LAST_BLOCK);

			MultiPhase::offchain_worker(block_plus(-1));
			assert!(pool.read().transactions.len().is_zero());
			storage.clear();

			// creates, caches, submits without expecting previous cache value
			MultiPhase::offchain_worker(BLOCK);
			assert_eq!(pool.read().transactions.len(), 1);
			let tx_cache = pool.read().transactions[0].clone();
			// assume that the tx has been processed
			pool.try_write().unwrap().transactions.clear();

			// remove the cached submitted tx
			// this ensures that when the resubmit window rolls around, we're ready to regenerate
			// from scratch if necessary
			let mut call_cache = StorageValueRef::persistent(&OFFCHAIN_CACHED_CALL);
			assert!(matches!(call_cache.get::<Call<Runtime>>(), Ok(Some(_call))));
			call_cache.clear();

			// attempts to resubmit the tx after the threshold has expired
			// note that we have to add 1: the semantics forbid resubmission at
			// BLOCK + offchain_repeat
			MultiPhase::offchain_worker(block_plus(1 + offchain_repeat as i32));
			assert_eq!(pool.read().transactions.len(), 1);

			// resubmitted tx is identical to first submission
			let tx = &pool.read().transactions[0];
			assert_eq!(&tx_cache, tx);
		})
	}

	#[test]
	fn ocw_can_submit_to_pool() {
		let (mut ext, pool) = ExtBuilder::default().build_offchainify(0);
		ext.execute_with(|| {
			roll_to_with_ocw(25);
			assert_eq!(MultiPhase::current_phase(), Phase::Unsigned((true, 25)));
			// OCW must have submitted now

			let encoded = pool.read().transactions[0].clone();
			let extrinsic: Extrinsic = codec::Decode::decode(&mut &*encoded).unwrap();
			let call = extrinsic.call;
			assert!(matches!(call, OuterCall::MultiPhase(Call::submit_unsigned { .. })));
		})
	}

	#[test]
	fn ocw_solution_must_have_correct_round() {
		let (mut ext, pool) = ExtBuilder::default().build_offchainify(0);
		ext.execute_with(|| {
			roll_to_with_ocw(25);
			assert_eq!(MultiPhase::current_phase(), Phase::Unsigned((true, 25)));
			// OCW must have submitted now
			// now, before we check the call, update the round
			<crate::Round<Runtime>>::mutate(|round| *round += 1);

			let encoded = pool.read().transactions[0].clone();
			let extrinsic = Extrinsic::decode(&mut &*encoded).unwrap();
			let call = match extrinsic.call {
				OuterCall::MultiPhase(call @ Call::submit_unsigned { .. }) => call,
				_ => panic!("bad call: unexpected submission"),
			};

			// Custom(7) maps to PreDispatchChecksFailed
			let pre_dispatch_check_error =
				TransactionValidityError::Invalid(InvalidTransaction::Custom(7));
			assert_eq!(
				<MultiPhase as ValidateUnsigned>::validate_unsigned(
					TransactionSource::Local,
					&call,
				)
				.unwrap_err(),
				pre_dispatch_check_error,
			);
			assert_eq!(
				<MultiPhase as ValidateUnsigned>::pre_dispatch(&call).unwrap_err(),
				pre_dispatch_check_error,
			);
		})
	}

	#[test]
	fn trim_assignments_length_does_not_modify_when_short_enough() {
		ExtBuilder::default().build_and_execute(|| {
			roll_to(25);

			// given
			let TrimHelpers { mut assignments, encoded_size_of, .. } = trim_helpers();
			let solution = SolutionOf::<Runtime>::try_from(assignments.as_slice()).unwrap();
			let encoded_len = solution.encoded_size() as u32;
			let solution_clone = solution.clone();

			// when
			MultiPhase::trim_assignments_length(encoded_len, &mut assignments, encoded_size_of)
				.unwrap();

			// then
			let solution = SolutionOf::<Runtime>::try_from(assignments.as_slice()).unwrap();
			assert_eq!(solution, solution_clone);
		});
	}

	#[test]
	fn trim_assignments_length_modifies_when_too_long() {
		ExtBuilder::default().build().execute_with(|| {
			roll_to(25);

			// given
			let TrimHelpers { mut assignments, encoded_size_of, .. } = trim_helpers();
			let solution = SolutionOf::<Runtime>::try_from(assignments.as_slice()).unwrap();
			let encoded_len = solution.encoded_size();
			let solution_clone = solution.clone();

			// when
			MultiPhase::trim_assignments_length(
				encoded_len as u32 - 1,
				&mut assignments,
				encoded_size_of,
			)
			.unwrap();

			// then
			let solution = SolutionOf::<Runtime>::try_from(assignments.as_slice()).unwrap();
			assert_ne!(solution, solution_clone);
			assert!(solution.encoded_size() < encoded_len);
		});
	}

	#[test]
	fn trim_assignments_length_trims_lowest_stake() {
		ExtBuilder::default().build().execute_with(|| {
			roll_to(25);

			// given
			let TrimHelpers { voters, mut assignments, encoded_size_of, voter_index } =
				trim_helpers();
			let solution = SolutionOf::<Runtime>::try_from(assignments.as_slice()).unwrap();
			let encoded_len = solution.encoded_size() as u32;
			let count = assignments.len();
			let min_stake_voter = voters
				.iter()
				.map(|(id, weight, _)| (weight, id))
				.min()
				.and_then(|(_, id)| voter_index(id))
				.unwrap();

			// when
			MultiPhase::trim_assignments_length(encoded_len - 1, &mut assignments, encoded_size_of)
				.unwrap();

			// then
			assert_eq!(assignments.len(), count - 1, "we must have removed exactly one assignment");
			assert!(
				assignments.iter().all(|IndexAssignment { who, .. }| *who != min_stake_voter),
				"min_stake_voter must no longer be in the set of voters",
			);
		});
	}

	#[test]
	fn trim_assignments_length_wont_panic() {
		// we shan't panic if assignments are initially empty.
		ExtBuilder::default().build_and_execute(|| {
			let encoded_size_of = Box::new(|assignments: &[IndexAssignmentOf<Runtime>]| {
				SolutionOf::<Runtime>::try_from(assignments).map(|solution| solution.encoded_size())
			});

			let mut assignments = vec![];

			// since we have 16 fields, we need to store the length fields of 16 vecs, thus 16 bytes
			// minimum.
			let min_solution_size = encoded_size_of(&assignments).unwrap();
			assert_eq!(min_solution_size, SolutionOf::<Runtime>::LIMIT);

			// all of this should not panic.
			MultiPhase::trim_assignments_length(0, &mut assignments, encoded_size_of.clone())
				.unwrap();
			MultiPhase::trim_assignments_length(1, &mut assignments, encoded_size_of.clone())
				.unwrap();
			MultiPhase::trim_assignments_length(
				min_solution_size as u32,
				&mut assignments,
				encoded_size_of,
			)
			.unwrap();
		});

		// or when we trim it to zero.
		ExtBuilder::default().build_and_execute(|| {
			// we need snapshot for `trim_helpers` to work.
			roll_to(25);
			let TrimHelpers { mut assignments, encoded_size_of, .. } = trim_helpers();
			assert!(assignments.len() > 0);

			// trim to min solution size.
			let min_solution_size = SolutionOf::<Runtime>::LIMIT as u32;
			MultiPhase::trim_assignments_length(
				min_solution_size,
				&mut assignments,
				encoded_size_of,
			)
			.unwrap();
			assert_eq!(assignments.len(), 0);
		});
	}

	// all the other solution-generation functions end up delegating to `mine_solution`, so if we
	// demonstrate that `mine_solution` solutions are all trimmed to an acceptable length, then
	// we know that higher-level functions will all also have short-enough solutions.
	#[test]
	fn mine_solution_solutions_always_within_acceptable_length() {
		ExtBuilder::default().build_and_execute(|| {
			roll_to(25);

			// how long would the default solution be?
			let solution = MultiPhase::mine_solution::<<Runtime as Config>::Solver>().unwrap();
			let max_length = <Runtime as Config>::MinerMaxLength::get();
			let solution_size = solution.0.solution.encoded_size();
			assert!(solution_size <= max_length as usize);

			// now set the max size to less than the actual size and regenerate
			<Runtime as Config>::MinerMaxLength::set(solution_size as u32 - 1);
			let solution = MultiPhase::mine_solution::<<Runtime as Config>::Solver>().unwrap();
			let max_length = <Runtime as Config>::MinerMaxLength::get();
			let solution_size = solution.0.solution.encoded_size();
			assert!(solution_size <= max_length as usize);
		});
	}
}<|MERGE_RESOLUTION|>--- conflicted
+++ resolved
@@ -23,13 +23,8 @@
 	WeightInfo,
 };
 use codec::Encode;
-<<<<<<< HEAD
-use frame_election_provider_support::{ElectionDataProvider, NposSolver, PerThing128};
-use frame_support::{dispatch::DispatchResult, ensure, traits::Get, BoundedVec};
-=======
 use frame_election_provider_support::{IntoUnboundedVoters, NposSolver, PerThing128};
 use frame_support::{dispatch::DispatchResult, ensure, traits::Get};
->>>>>>> 7ca67ee8
 use frame_system::offchain::SubmitTransaction;
 use sp_arithmetic::Perbill;
 use sp_npos_elections::{
@@ -53,18 +48,7 @@
 
 /// A voter's fundamental data: their ID, their stake, and the list of candidates for whom they
 /// voted.
-<<<<<<< HEAD
-pub type VoterOf<T> = (
-	<T as frame_system::Config>::AccountId,
-	sp_npos_elections::VoteWeight,
-	BoundedVec<
-		<T as frame_system::Config>::AccountId,
-		<<T as Config>::DataProvider as ElectionDataProvider>::MaxVotesPerVoter,
-	>,
-);
-=======
 pub type VoterOf<T> = frame_election_provider_support::VoterOf<<T as Config>::DataProvider>;
->>>>>>> 7ca67ee8
 
 /// The relative distribution of a voter's stake among the winning targets.
 pub type Assignment<T> =
@@ -291,8 +275,8 @@
 	where
 		S: NposSolver<AccountId = T::AccountId, Error = SolverErrorOf<T>>,
 	{
-		let (targets, voters) =
-			Self::snapshot_unbounded().ok_or(MinerError::SnapshotUnAvailable)?;
+		let RoundSnapshot { targets, voters } =
+			Self::snapshot().ok_or(MinerError::SnapshotUnAvailable)?;
 		let desired_targets = Self::desired_targets().ok_or(MinerError::SnapshotUnAvailable)?;
 
 		S::solve(desired_targets as usize, targets, voters.into_unbounded_voters())
