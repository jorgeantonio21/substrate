--- conflicted
+++ resolved
@@ -159,32 +159,18 @@
 /// These constants are specific to FRAME, and the current implementation of its various components.
 /// For example: FRAME System, FRAME Executive, our FRAME support libraries, etc...
 pub mod constants {
-<<<<<<< HEAD
-	use super::{ComputationWeight, WeightV2};
-	use crate::parameter_types;
-=======
-	use super::Weight;
->>>>>>> d4ca1fdd
+	use super::ComputationWeight;
 
 	pub const WEIGHT_PER_SECOND: ComputationWeight = 1_000_000_000_000;
 	pub const WEIGHT_PER_MILLIS: ComputationWeight = WEIGHT_PER_SECOND / 1000; // 1_000_000_000
 	pub const WEIGHT_PER_MICROS: ComputationWeight = WEIGHT_PER_MILLIS / 1000; // 1_000_000
 	pub const WEIGHT_PER_NANOS: ComputationWeight = WEIGHT_PER_MICROS / 1000; // 1_000
 
-<<<<<<< HEAD
-	parameter_types! {
-		/// Importing a block with 0 txs takes ~5 ms
-		pub const BlockExecutionWeight: WeightV2 = WeightV2::todo_from_v1(5 * WEIGHT_PER_MILLIS);
-		/// Executing 10,000 System remarks (no-op) txs takes ~1.26 seconds -> ~125 µs per tx
-		pub const ExtrinsicBaseWeight: WeightV2 = WeightV2::todo_from_v1(125 * WEIGHT_PER_MICROS);
-	}
-=======
 	// Expose the Block and Extrinsic base weights.
 	pub use super::{
 		block_weights::constants::BlockExecutionWeight,
 		extrinsic_weights::constants::ExtrinsicBaseWeight,
 	};
->>>>>>> d4ca1fdd
 
 	// Expose the DB weights.
 	pub use super::{
