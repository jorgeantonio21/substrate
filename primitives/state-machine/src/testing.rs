// This file is part of Substrate.

// Copyright (C) 2017-2022 Parity Technologies (UK) Ltd.
// SPDX-License-Identifier: Apache-2.0

// Licensed under the Apache License, Version 2.0 (the "License");
// you may not use this file except in compliance with the License.
// You may obtain a copy of the License at
//
// 	http://www.apache.org/licenses/LICENSE-2.0
//
// Unless required by applicable law or agreed to in writing, software
// distributed under the License is distributed on an "AS IS" BASIS,
// WITHOUT WARRANTIES OR CONDITIONS OF ANY KIND, either express or implied.
// See the License for the specific language governing permissions and
// limitations under the License.

//! Test implementation for Externalities.

use std::{
	any::{Any, TypeId},
	panic::{AssertUnwindSafe, UnwindSafe},
};

use crate::{
	backend::Backend, ext::Ext, InMemoryBackend, InMemoryProvingBackend, OverlayedChanges,
	StorageKey, StorageTransactionCache, StorageValue,
};

use hash_db::Hasher;
use sp_core::{
	offchain::testing::TestPersistentOffchainDB,
	storage::{
		well_known_keys::{is_child_storage_key, CODE},
		StateVersion, Storage,
	},
	testing::TaskExecutor,
	traits::TaskExecutorExt,
	StateVersion,
};
use sp_externalities::{Extension, ExtensionStore, Extensions};
use sp_trie::StorageProof;

/// Simple HashMap-based Externalities impl.
pub struct TestExternalities<H: Hasher>
where
	H::Out: codec::Codec + Ord,
{
	/// The overlay changed storage.
	overlay: OverlayedChanges,
	offchain_db: TestPersistentOffchainDB,
	storage_transaction_cache:
		StorageTransactionCache<<InMemoryBackend<H> as Backend<H>>::Transaction, H>,
	/// Storage backend.
	pub backend: InMemoryBackend<H>,
	/// Extensions.
	pub extensions: Extensions,
	/// State version to use during tests.
	pub state_version: StateVersion,
}

impl<H: Hasher> TestExternalities<H>
where
	H::Out: Ord + 'static + codec::Codec,
{
	/// Get externalities implementation.
	pub fn ext(&mut self) -> Ext<H, InMemoryBackend<H>> {
		Ext::new(
			&mut self.overlay,
			&mut self.storage_transaction_cache,
			&self.backend,
			Some(&mut self.extensions),
		)
	}

	/// Create a new instance of `TestExternalities` with storage.
	pub fn new(storage: Storage) -> Self {
		Self::new_with_code_and_state(&[], storage, Default::default())
	}

	/// Create a new instance of `TestExternalities` with storage for a given state version.
	pub fn new_with_state_version(storage: Storage, state_version: StateVersion) -> Self {
		Self::new_with_code_and_state(&[], storage, state_version)
	}

	/// New empty test externalities.
	pub fn new_empty() -> Self {
		Self::new_with_code_and_state(&[], Storage::default(), Default::default())
	}

	/// Create a new instance of `TestExternalities` with code and storage.
	pub fn new_with_code(code: &[u8], storage: Storage) -> Self {
		Self::new_with_code_and_state(code, storage, Default::default())
	}
<<<<<<< HEAD

	/// Create a new instance of `TestExternalities` with code and storage for a given state
	/// version.
	pub fn new_with_code_and_state(
		code: &[u8],
		mut storage: Storage,
		state_version: StateVersion,
	) -> Self {
		let mut overlay = OverlayedChanges::default();
		let changes_trie_config = storage
			.top
			.get(CHANGES_TRIE_CONFIG)
			.and_then(|v| Decode::decode(&mut &v[..]).ok());
		overlay.set_collect_extrinsics(changes_trie_config.is_some());
=======
>>>>>>> 765cd290

	/// Create a new instance of `TestExternalities` with code and storage for a given state
	/// version.
	pub fn new_with_code_and_state(
		code: &[u8],
		mut storage: Storage,
		state_version: StateVersion,
	) -> Self {
		assert!(storage.top.keys().all(|key| !is_child_storage_key(key)));

		storage.top.insert(CODE.to_vec(), code.to_vec());

		let mut extensions = Extensions::default();
		extensions.register(TaskExecutorExt::new(TaskExecutor::new()));

		let offchain_db = TestPersistentOffchainDB::new();

		let backend = (storage, state_version).into();

		TestExternalities {
			overlay: OverlayedChanges::default(),
			offchain_db,
			extensions,
<<<<<<< HEAD
			changes_trie_storage: ChangesTrieInMemoryStorage::new(),
=======
>>>>>>> 765cd290
			backend,
			storage_transaction_cache: Default::default(),
			state_version,
		}
	}

	/// Returns the overlayed changes.
	pub fn overlayed_changes(&self) -> &OverlayedChanges {
		&self.overlay
	}

	/// Move offchain changes from overlay to the persistent store.
	pub fn persist_offchain_overlay(&mut self) {
		self.offchain_db.apply_offchain_changes(self.overlay.offchain_drain_committed());
	}

	/// A shared reference type around the offchain worker storage.
	pub fn offchain_db(&self) -> TestPersistentOffchainDB {
		self.offchain_db.clone()
	}

	/// Insert key/value into backend.
	///
	/// This only supports inserting keys in `top` trie.
	pub fn insert(&mut self, k: StorageKey, v: StorageValue) {
		self.backend.insert(vec![(None, vec![(k, Some(v))])], self.state_version);
	}

	/// Insert key/value into backend.
	///
	/// This only supports inserting keys in child tries.
	pub fn insert_child(&mut self, c: sp_core::storage::ChildInfo, k: StorageKey, v: StorageValue) {
		self.backend.insert(vec![(Some(c), vec![(k, Some(v))])], self.state_version);
	}

	/// Registers the given extension for this instance.
	pub fn register_extension<E: Any + Extension>(&mut self, ext: E) {
		self.extensions.register(ext);
	}

	/// Return a new backend with all pending changes.
	///
	/// In contrast to [`commit_all`](Self::commit_all) this will not panic if there are open
	/// transactions.
	pub fn as_backend(&self) -> InMemoryBackend<H> {
		let top: Vec<_> =
			self.overlay.changes().map(|(k, v)| (k.clone(), v.value().cloned())).collect();
		let mut transaction = vec![(None, top)];

		for (child_changes, child_info) in self.overlay.children() {
			transaction.push((
				Some(child_info.clone()),
				child_changes.map(|(k, v)| (k.clone(), v.value().cloned())).collect(),
			))
		}

		self.backend.update(transaction, self.state_version)
	}

	/// Commit all pending changes to the underlying backend.
	///
	/// # Panic
	///
	/// This will panic if there are still open transactions.
	pub fn commit_all(&mut self) -> Result<(), String> {
		let changes = self.overlay.drain_storage_changes::<_, _>(
			&self.backend,
			Default::default(),
			&mut Default::default(),
			self.state_version,
		)?;

		self.backend
			.apply_transaction(changes.transaction_storage_root, changes.transaction);
		Ok(())
	}

	/// Execute the given closure while `self` is set as externalities.
	///
	/// Returns the result of the given closure.
	pub fn execute_with<R>(&mut self, execute: impl FnOnce() -> R) -> R {
		let mut ext = self.ext();
		sp_externalities::set_and_run_with_externalities(&mut ext, execute)
	}

	/// Execute the given closure while `self`, with `proving_backend` as backend, is set as
	/// externalities.
	///
	/// This implementation will wipe the proof recorded in between calls. Consecutive calls will
	/// get their own proof from scratch.
	pub fn execute_and_prove<'a, R>(&mut self, execute: impl FnOnce() -> R) -> (R, StorageProof) {
		let proving_backend = InMemoryProvingBackend::new(&self.backend);
		let mut proving_ext = Ext::new(
			&mut self.overlay,
			&mut self.storage_transaction_cache,
			&proving_backend,
			Some(&mut self.extensions),
		);

		let outcome = sp_externalities::set_and_run_with_externalities(&mut proving_ext, execute);
		let proof = proving_backend.extract_proof();

		(outcome, proof)
	}

	/// Execute the given closure while `self` is set as externalities.
	///
	/// Returns the result of the given closure, if no panics occurred.
	/// Otherwise, returns `Err`.
	pub fn execute_with_safe<R>(
		&mut self,
		f: impl FnOnce() -> R + UnwindSafe,
	) -> Result<R, String> {
		let mut ext = AssertUnwindSafe(self.ext());
		std::panic::catch_unwind(move || {
			sp_externalities::set_and_run_with_externalities(&mut *ext, f)
		})
		.map_err(|e| format!("Closure panicked: {:?}", e))
	}
}

impl<H: Hasher> std::fmt::Debug for TestExternalities<H>
where
	H::Out: Ord + codec::Codec,
{
	fn fmt(&self, f: &mut std::fmt::Formatter) -> std::fmt::Result {
		write!(f, "overlay: {:?}\nbackend: {:?}", self.overlay, self.backend.pairs())
	}
}

impl<H: Hasher> PartialEq for TestExternalities<H>
where
	H::Out: Ord + 'static + codec::Codec,
{
	/// This doesn't test if they are in the same state, only if they contains the
	/// same data at this state
	fn eq(&self, other: &TestExternalities<H>) -> bool {
		self.as_backend().eq(&other.as_backend())
	}
}

impl<H: Hasher> Default for TestExternalities<H>
where
	H::Out: Ord + 'static + codec::Codec,
{
	fn default() -> Self {
		// default to default version.
		Self::new_with_state_version(Storage::default(), Default::default())
	}
}

impl<H: Hasher> From<Storage> for TestExternalities<H>
where
	H::Out: Ord + 'static + codec::Codec,
{
	fn from(storage: Storage) -> Self {
		Self::new_with_state_version(storage, Default::default())
	}
}

<<<<<<< HEAD
impl<H: Hasher, N: ChangesTrieBlockNumber> From<(Storage, StateVersion)> for TestExternalities<H, N>
=======
impl<H: Hasher> From<(Storage, StateVersion)> for TestExternalities<H>
>>>>>>> 765cd290
where
	H::Out: Ord + 'static + codec::Codec,
{
	fn from((storage, state_version): (Storage, StateVersion)) -> Self {
		Self::new_with_state_version(storage, state_version)
	}
}

impl<H> sp_externalities::ExtensionStore for TestExternalities<H>
where
	H: Hasher,
	H::Out: Ord + codec::Codec,
{
	fn extension_by_type_id(&mut self, type_id: TypeId) -> Option<&mut dyn Any> {
		self.extensions.get_mut(type_id)
	}

	fn register_extension_with_type_id(
		&mut self,
		type_id: TypeId,
		extension: Box<dyn Extension>,
	) -> Result<(), sp_externalities::Error> {
		self.extensions.register_with_type_id(type_id, extension)
	}

	fn deregister_extension_by_type_id(
		&mut self,
		type_id: TypeId,
	) -> Result<(), sp_externalities::Error> {
		if self.extensions.deregister(type_id) {
			Ok(())
		} else {
			Err(sp_externalities::Error::ExtensionIsNotRegistered(type_id))
		}
	}
}

impl<H> sp_externalities::ExternalitiesExt for TestExternalities<H>
where
	H: Hasher,
	H::Out: Ord + codec::Codec,
{
	fn extension<T: Any + Extension>(&mut self) -> Option<&mut T> {
		self.extension_by_type_id(TypeId::of::<T>()).and_then(<dyn Any>::downcast_mut)
	}

	fn register_extension<T: Extension>(&mut self, ext: T) -> Result<(), sp_externalities::Error> {
		self.register_extension_with_type_id(TypeId::of::<T>(), Box::new(ext))
	}

	fn deregister_extension<T: Extension>(&mut self) -> Result<(), sp_externalities::Error> {
		self.deregister_extension_by_type_id(TypeId::of::<T>())
	}
}

#[cfg(test)]
mod tests {
	use super::*;
	use hex_literal::hex;
	use sp_core::{storage::ChildInfo, traits::Externalities, H256};
	use sp_runtime::traits::BlakeTwo256;

	#[test]
	fn commit_should_work() {
		let storage = Storage::default(); // avoid adding the trie threshold.
<<<<<<< HEAD
		let mut ext = TestExternalities::<BlakeTwo256, u64>::from((storage, Default::default()));
=======
		let mut ext = TestExternalities::<BlakeTwo256>::from((storage, Default::default()));
>>>>>>> 765cd290
		let mut ext = ext.ext();
		ext.set_storage(b"doe".to_vec(), b"reindeer".to_vec());
		ext.set_storage(b"dog".to_vec(), b"puppy".to_vec());
		ext.set_storage(b"dogglesworth".to_vec(), b"cat".to_vec());
		let root =
			H256::from(hex!("ed4d8c799d996add422395a6abd7545491d40bd838d738afafa1b8a4de625489"));
		assert_eq!(H256::from_slice(ext.storage_root(Default::default()).as_slice()), root);
	}

	#[test]
	fn set_and_retrieve_code() {
		let mut ext = TestExternalities::<BlakeTwo256>::default();
		let mut ext = ext.ext();

		let code = vec![1, 2, 3];
		ext.set_storage(CODE.to_vec(), code.clone());

		assert_eq!(&ext.storage(CODE).unwrap(), &code);
	}

	#[test]
	fn check_send() {
		fn assert_send<T: Send>() {}
		assert_send::<TestExternalities<BlakeTwo256>>();
	}

	#[test]
	fn commit_all_and_kill_child_storage() {
		let mut ext = TestExternalities::<BlakeTwo256>::default();
		let child_info = ChildInfo::new_default(&b"test_child"[..]);

		{
			let mut ext = ext.ext();
			ext.place_child_storage(&child_info, b"doe".to_vec(), Some(b"reindeer".to_vec()));
			ext.place_child_storage(&child_info, b"dog".to_vec(), Some(b"puppy".to_vec()));
			ext.place_child_storage(&child_info, b"dog2".to_vec(), Some(b"puppy2".to_vec()));
		}

		ext.commit_all().unwrap();

		{
			let mut ext = ext.ext();

			assert!(!ext.kill_child_storage(&child_info, Some(2)).0, "Should not delete all keys");

			assert!(ext.child_storage(&child_info, &b"doe"[..]).is_none());
			assert!(ext.child_storage(&child_info, &b"dog"[..]).is_none());
			assert!(ext.child_storage(&child_info, &b"dog2"[..]).is_some());
		}
	}

	#[test]
	fn as_backend_generates_same_backend_as_commit_all() {
		let mut ext = TestExternalities::<BlakeTwo256>::default();
		{
			let mut ext = ext.ext();
			ext.set_storage(b"doe".to_vec(), b"reindeer".to_vec());
			ext.set_storage(b"dog".to_vec(), b"puppy".to_vec());
			ext.set_storage(b"dogglesworth".to_vec(), b"cat".to_vec());
		}

		let backend = ext.as_backend();

		ext.commit_all().unwrap();
		assert!(ext.backend.eq(&backend), "Both backend should be equal.");
	}
}<|MERGE_RESOLUTION|>--- conflicted
+++ resolved
@@ -36,7 +36,6 @@
 	},
 	testing::TaskExecutor,
 	traits::TaskExecutorExt,
-	StateVersion,
 };
 use sp_externalities::{Extension, ExtensionStore, Extensions};
 use sp_trie::StorageProof;
@@ -92,23 +91,6 @@
 	pub fn new_with_code(code: &[u8], storage: Storage) -> Self {
 		Self::new_with_code_and_state(code, storage, Default::default())
 	}
-<<<<<<< HEAD
-
-	/// Create a new instance of `TestExternalities` with code and storage for a given state
-	/// version.
-	pub fn new_with_code_and_state(
-		code: &[u8],
-		mut storage: Storage,
-		state_version: StateVersion,
-	) -> Self {
-		let mut overlay = OverlayedChanges::default();
-		let changes_trie_config = storage
-			.top
-			.get(CHANGES_TRIE_CONFIG)
-			.and_then(|v| Decode::decode(&mut &v[..]).ok());
-		overlay.set_collect_extrinsics(changes_trie_config.is_some());
-=======
->>>>>>> 765cd290
 
 	/// Create a new instance of `TestExternalities` with code and storage for a given state
 	/// version.
@@ -132,10 +114,6 @@
 			overlay: OverlayedChanges::default(),
 			offchain_db,
 			extensions,
-<<<<<<< HEAD
-			changes_trie_storage: ChangesTrieInMemoryStorage::new(),
-=======
->>>>>>> 765cd290
 			backend,
 			storage_transaction_cache: Default::default(),
 			state_version,
@@ -296,11 +274,7 @@
 	}
 }
 
-<<<<<<< HEAD
-impl<H: Hasher, N: ChangesTrieBlockNumber> From<(Storage, StateVersion)> for TestExternalities<H, N>
-=======
 impl<H: Hasher> From<(Storage, StateVersion)> for TestExternalities<H>
->>>>>>> 765cd290
 where
 	H::Out: Ord + 'static + codec::Codec,
 {
@@ -366,11 +340,7 @@
 	#[test]
 	fn commit_should_work() {
 		let storage = Storage::default(); // avoid adding the trie threshold.
-<<<<<<< HEAD
-		let mut ext = TestExternalities::<BlakeTwo256, u64>::from((storage, Default::default()));
-=======
 		let mut ext = TestExternalities::<BlakeTwo256>::from((storage, Default::default()));
->>>>>>> 765cd290
 		let mut ext = ext.ext();
 		ext.set_storage(b"doe".to_vec(), b"reindeer".to_vec());
 		ext.set_storage(b"dog".to_vec(), b"puppy".to_vec());
