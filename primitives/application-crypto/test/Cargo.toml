[package]
name = "sp-application-crypto-test"
version = "2.0.0-rc6"
authors = ["Parity Technologies <admin@parity.io>"]
edition = "2018"
description = "Integration tests for application-crypto"
license = "Apache-2.0"
publish = false
homepage = "https://substrate.dev"
repository = "https://github.com/paritytech/substrate/"

[package.metadata.docs.rs]
targets = ["x86_64-unknown-linux-gnu"]

[dependencies]
<<<<<<< HEAD
futures = "0.3.4"
sp-core = { version = "2.0.0-rc5", default-features = false, path = "../../core" }
substrate-test-runtime-client = { version = "2.0.0-rc5", path = "../../../test-utils/runtime/client" }
sp-runtime = { version = "2.0.0-rc5", path = "../../runtime" }
sp-api = { version = "2.0.0-rc5", path = "../../api" }
sp-application-crypto = { version = "2.0.0-rc5", path = "../" }
=======
sp-core = { version = "2.0.0-rc6", default-features = false, path = "../../core" }
substrate-test-runtime-client = { version = "2.0.0-rc6", path = "../../../test-utils/runtime/client" }
sp-runtime = { version = "2.0.0-rc6", path = "../../runtime" }
sp-api = { version = "2.0.0-rc6", path = "../../api" }
sp-application-crypto = { version = "2.0.0-rc6", path = "../" }
>>>>>>> 964a3a76
<|MERGE_RESOLUTION|>--- conflicted
+++ resolved
@@ -13,17 +13,9 @@
 targets = ["x86_64-unknown-linux-gnu"]
 
 [dependencies]
-<<<<<<< HEAD
 futures = "0.3.4"
-sp-core = { version = "2.0.0-rc5", default-features = false, path = "../../core" }
-substrate-test-runtime-client = { version = "2.0.0-rc5", path = "../../../test-utils/runtime/client" }
-sp-runtime = { version = "2.0.0-rc5", path = "../../runtime" }
-sp-api = { version = "2.0.0-rc5", path = "../../api" }
-sp-application-crypto = { version = "2.0.0-rc5", path = "../" }
-=======
 sp-core = { version = "2.0.0-rc6", default-features = false, path = "../../core" }
 substrate-test-runtime-client = { version = "2.0.0-rc6", path = "../../../test-utils/runtime/client" }
 sp-runtime = { version = "2.0.0-rc6", path = "../../runtime" }
 sp-api = { version = "2.0.0-rc6", path = "../../api" }
-sp-application-crypto = { version = "2.0.0-rc6", path = "../" }
->>>>>>> 964a3a76
+sp-application-crypto = { version = "2.0.0-rc6", path = "../" }