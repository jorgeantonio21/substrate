--- conflicted
+++ resolved
@@ -467,17 +467,8 @@
 	let remote_block_id = BlockId::Number(0);
 	let remote_block_hash = remote_client.block_hash(0).unwrap().unwrap();
 	let mut remote_block_header = remote_client.header(&remote_block_id).unwrap().unwrap();
-<<<<<<< HEAD
 	remote_block_header.state_root = remote_client.state_at(&remote_block_id).unwrap()
 		.storage_root(std::iter::empty()).0.into();
-=======
-	remote_block_header.state_root = remote_client
-		.state_at(&remote_block_id)
-		.unwrap()
-		.storage_root(::std::iter::empty())
-		.0
-		.into();
->>>>>>> 7dcc77b9
 
 	// 'fetch' read proof from remote node
 	let heap_pages = remote_client
@@ -513,17 +504,8 @@
 	let remote_block_id = BlockId::Number(0);
 	let remote_block_hash = remote_client.block_hash(0).unwrap().unwrap();
 	let mut remote_block_header = remote_client.header(&remote_block_id).unwrap().unwrap();
-<<<<<<< HEAD
 	remote_block_header.state_root = remote_client.state_at(&remote_block_id).unwrap()
 		.storage_root(std::iter::empty()).0.into();
-=======
-	remote_block_header.state_root = remote_client
-		.state_at(&remote_block_id)
-		.unwrap()
-		.storage_root(::std::iter::empty())
-		.0
-		.into();
->>>>>>> 7dcc77b9
 
 	// 'fetch' child read proof from remote node
 	let child_value = remote_client
@@ -594,7 +576,6 @@
 
 #[test]
 fn storage_read_proof_is_generated_and_checked() {
-<<<<<<< HEAD
 	storage_read_proof_is_generated_and_checked_inner(true);
 	storage_read_proof_is_generated_and_checked_inner(false);
 }
@@ -611,27 +592,6 @@
 		keys: vec![well_known_keys::HEAP_PAGES.to_vec()],
 		retry_count: None,
 	}, remote_read_proof).unwrap().remove(well_known_keys::HEAP_PAGES).unwrap().unwrap()[0], heap_pages as u8);
-=======
-	let (local_checker, remote_block_header, remote_read_proof, heap_pages) =
-		prepare_for_read_proof_check();
-	assert_eq!(
-		(&local_checker as &dyn FetchChecker<Block>)
-			.check_read_proof(
-				&RemoteReadRequest::<Header> {
-					block: remote_block_header.hash(),
-					header: remote_block_header,
-					keys: vec![well_known_keys::HEAP_PAGES.to_vec()],
-					retry_count: None,
-				},
-				remote_read_proof
-			)
-			.unwrap()
-			.remove(well_known_keys::HEAP_PAGES)
-			.unwrap()
-			.unwrap()[0],
-		heap_pages as u8
-	);
->>>>>>> 7dcc77b9
 }
 
 #[test]
@@ -661,7 +621,6 @@
 
 #[test]
 fn header_proof_is_generated_and_checked() {
-<<<<<<< HEAD
 	header_proof_is_generated_and_checked_inner(true);
 	header_proof_is_generated_and_checked_inner(false);
 }
@@ -677,34 +636,11 @@
 		block: 1,
 		retry_count: None,
 	}, Some(remote_block_header.clone()), remote_header_proof).unwrap(), remote_block_header);
-=======
-	let (local_checker, local_cht_root, remote_block_header, remote_header_proof) =
-		prepare_for_header_proof_check(true);
-	assert_eq!(
-		(&local_checker as &dyn FetchChecker<Block>)
-			.check_header_proof(
-				&RemoteHeaderRequest::<Header> {
-					cht_root: local_cht_root,
-					block: 1,
-					retry_count: None,
-				},
-				Some(remote_block_header.clone()),
-				remote_header_proof
-			)
-			.unwrap(),
-		remote_block_header
-	);
->>>>>>> 7dcc77b9
 }
 
 #[test]
 fn check_header_proof_fails_if_cht_root_is_invalid() {
-<<<<<<< HEAD
 	let (local_checker, _, mut remote_block_header, remote_header_proof) = prepare_for_header_proof_check(true, true);
-=======
-	let (local_checker, _, mut remote_block_header, remote_header_proof) =
-		prepare_for_header_proof_check(true);
->>>>>>> 7dcc77b9
 	remote_block_header.number = 100;
 	assert!((&local_checker as &dyn FetchChecker<Block>)
 		.check_header_proof(
@@ -721,17 +657,12 @@
 
 #[test]
 fn check_header_proof_fails_if_invalid_header_provided() {
-<<<<<<< HEAD
 	let (
 		local_checker,
 		local_cht_root,
 		mut remote_block_header,
 		remote_header_proof,
 	) = prepare_for_header_proof_check(true, true);
-=======
-	let (local_checker, local_cht_root, mut remote_block_header, remote_header_proof) =
-		prepare_for_header_proof_check(true);
->>>>>>> 7dcc77b9
 	remote_block_header.number = 100;
 	assert!((&local_checker as &dyn FetchChecker<Block>)
 		.check_header_proof(
